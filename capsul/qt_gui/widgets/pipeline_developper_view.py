--- conflicted
+++ resolved
@@ -18,4916 +18,16 @@
     DeprecationWarning)
 
 
-<<<<<<< HEAD
-from __future__ import print_function
-from __future__ import absolute_import
-
-# System import
-import os
-from pprint import pprint
-import weakref
-import tempfile
-import soma.subprocess
-import distutils.spawn
-import importlib
-import sys
-import types
-import inspect
-import six
-import json
-import io
-import traceback
-import dataclasses
-
-# Capsul import
-from soma.qt_gui import qt_backend
-qt_backend.set_qt_backend(compatible_qt5=True)
-
-from soma.qt_gui.qt_backend import QtCore, QtGui, Qt
-from soma.qt_gui.qt_backend.Qt import QMessageBox
-from soma.sorted_dictionary import SortedDictionary
-from capsul.api import Switch, OptionalOutputSwitch, Capsul
-from capsul.pipeline import pipeline_tools
-from capsul.api import Pipeline
-from capsul.api import Process
-from capsul.api import get_process_instance
-from capsul import process_instance
-from capsul.pipeline.pipeline_nodes import Node
-from soma.qt_gui.qt_backend.Qt import QGraphicsView
-from capsul.qt_gui.widgets.pipeline_file_warning_widget \
-    import PipelineFileWarningWidget
-import capsul.pipeline.xml as capsulxml
-from capsul.pipeline.process_iteration import ProcessIteration
-from soma import controller
-from soma.controller import (Controller, undefined, field_subtypes)
-from soma.utils.functiontools import SomaPartial
-from soma.utils.weak_proxy import get_ref
-
-from soma.qt_gui.controller import ControllerWidget
-#from soma.qt_gui.controller_widget import ScrollControllerWidget
-#from capsul.qt_gui.widgets.attributed_process_widget \
-    #import AttributedProcessWidget
-
-
-# -----------------------------------------------------------------------------
-# Globals and constants
-# -----------------------------------------------------------------------------
-
-GRAY_1 = QtGui.QColor.fromRgbF(0.7, 0.7, 0.8, 0.1)
-GRAY_2 = QtGui.QColor.fromRgbF(0.4, 0.4, 0.4, 1)
-LIGHT_GRAY_1 = QtGui.QColor.fromRgbF(0.2, 0.2, 0.2, 1)
-LIGHT_GRAY_2 = QtGui.QColor.fromRgbF(0.2, 0.2, 0.2, 1)
-
-# Colors for links and plugs
-
-ORANGE_1 = QtGui.QColor.fromRgb(220, 80, 20)
-ORANGE_2 = QtGui.QColor.fromRgb(220, 120, 20)
-BLUE_1 = QtGui.QColor.fromRgb(50, 150, 250)
-BLUE_2 = QtGui.QColor.fromRgb(50, 50, 250)
-PURPLE_2 = QtGui.QColor.fromRgb(200, 0, 200)
-RED_2 = QtGui.QColor.fromRgb(200, 0, 0)
-GREEN_2 = QtGui.QColor.fromRgb(0, 100, 0)
-BLACK_2 = QtGui.QColor.fromRgb(10, 10, 10)
-WHITE_2 = QtGui.QColor.fromRgb(255, 255, 255)
-
-ANTHRACITE_1 = QtGui.QColor.fromRgbF(0.05, 0.05, 0.05)
-LIGHT_ANTHRACITE_1 = QtGui.QColor.fromRgbF(0.25, 0.25, 0.25)
-
-
-# -----------------------------------------------------------------------------
-# Classes and functions
-# -----------------------------------------------------------------------------
-
-class ColorType(object):
-
-    def __init__(self):
-        pass
-
-    def colorLink(self, x):
-        if not isinstance(x, str):
-            # x is a field
-            field_type_str = controller.type_str(x)
-            if x.metadata.get('output', False) \
-                    and x.metadata.get('input_filename', None) is False:
-                field_type_str = 'file_out'
-            x = field_type_str
-        return {
-            'str': PURPLE_2,
-            'float': ORANGE_1,
-            'int': BLUE_2,
-            'list': RED_2,
-            'file': ORANGE_2,
-            'file_out': GREEN_2,
-        }.get(x, PURPLE_2)
-
-
-class Plug(Qt.QGraphicsPolygonItem):
-
-    def __init__(self, color, name, height, width, activated=True,
-                 optional=False, parent=None):
-        super(Plug, self).__init__(parent)
-        self.name = name
-        #         self.color = self._color(activated, optional)
-        self.color = color
-        if optional:
-            brush = QtGui.QBrush(QtCore.Qt.SolidPattern)
-            brush.setColor(self.color)
-            polygon = QtGui.QPolygonF([QtCore.QPointF(0, 0),
-                                       QtCore.QPointF(width / 1.5, 0),
-                                       QtCore.QPointF(width / 1.5,
-                                                      (height - 5)),
-                                       QtCore.QPointF(0, (height - 5))
-                                       ])
-        #             self.setPen(QtGui.QPen(QtCore.Qt.NoPen))
-        else:
-            brush = QtGui.QBrush(QtCore.Qt.SolidPattern)
-            brush.setColor(self.color)
-            polygon = QtGui.QPolygonF([QtCore.QPointF(0, 0),
-                                       QtCore.QPointF(
-                                           width, (height - 5) / 2.0),
-                                       QtCore.QPointF(0, height - 5)
-                                       ])
-        self.setPolygon(polygon)
-        self.setBrush(brush)
-        self.setZValue(3)
-        self.setAcceptedMouseButtons(QtCore.Qt.LeftButton)
-
-    #     def _color(self, activated, optional):
-    #         if optional:
-    #             if activated:
-    #                 color = QtCore.Qt.darkGreen
-    #             else:
-    #                 color = QtGui.QColor('#BFDB91')
-    #         else:
-    #             if activated:
-    #                 color = QtCore.Qt.black
-    #             else:
-    #                 color = QtCore.Qt.gray
-    #         return color
-
-    #     def update_plug(self, activated, optional):
-    #         color = self._color(activated, optional)
-    #         brush = QtGui.QBrush(QtCore.Qt.SolidPattern)
-    #         brush.setColor(color)
-    #         self.setBrush(brush)
-
-    def update_plug(self, color):
-        brush = QtGui.QBrush(QtCore.Qt.SolidPattern)
-        brush.setColor(color)
-        self.setBrush(brush)
-
-    def get_plug_point(self):
-        point = QtCore.QPointF(
-            self.boundingRect().size().width() / 2.0,
-            self.boundingRect().size().height() / 2.0)
-        return self.mapToParent(point)
-
-    def mousePressEvent(self, event):
-        super(Plug, self).mousePressEvent(event)
-        if event.button() == QtCore.Qt.LeftButton:
-            self.scene().plug_clicked.emit(self.name)
-            event.accept()
-        elif event.button() == QtCore.Qt.RightButton:
-            # print('plug: right click')
-            self.scene().plug_right_clicked.emit(self.name)
-            event.accept()
-
-
-class EmbeddedSubPipelineItem(Qt.QGraphicsProxyWidget):
-    '''
-    QGraphicsItem containing a sub-pipeline view
-    '''
-
-    def __init__(self, sub_pipeline_wid):
-        super(EmbeddedSubPipelineItem, self).__init__()
-        old_height = sub_pipeline_wid.sizeHint().height()
-        sizegrip = QtGui.QSizeGrip(None)
-        new_height = old_height \
-                     + sub_pipeline_wid.horizontalScrollBar().height()
-        sub_pipeline_wid.setCornerWidget(sizegrip)
-        sub_pipeline_wid.setHorizontalScrollBarPolicy(
-            QtCore.Qt.ScrollBarAlwaysOn)
-        sub_pipeline_wid.resize(sub_pipeline_wid.sizeHint().width(), new_height)
-        self.setWidget(sub_pipeline_wid)
-
-
-class boxItem(QtGui.QGraphicsRectItem):
-    def __init__(self, parent=None):
-        super(boxItem, self).__init__(parent)
-        #         self.setFlags(self.ItemIsFocusable)
-        self.penBox = 0;
-        self.name = ""
-
-    def focusInEvent(self, event):
-        self.setPen(QtGui.QPen(QtGui.QColor(150, 150, 250), 3, QtCore.Qt.DashDotLine))
-        return QtGui.QGraphicsRectItem.focusInEvent(self, event)
-
-    def focusOutEvent(self, event):
-        self.setPen(self.penBox)
-        return QtGui.QGraphicsRectItem.focusOutEvent(self, event)
-
-    def keyPressEvent(self, event):
-        if event.key() == QtCore.Qt.Key_Delete:
-            self.scene()._node_keydelete_clicked(self)
-        else:
-            super(boxItem, self).keyPressEvent(event)
-
-
-class NodeGWidget(QtGui.QGraphicsItem):
-    def __init__(self, name, parameters, pipeline,
-                 parent=None, process=None, sub_pipeline=None,
-                 colored_parameters=True,
-                 logical_view=False, labels=[],
-                 show_opt_inputs=True, show_opt_outputs=True,
-                 userlevel=0):
-        super(NodeGWidget, self).__init__(parent)
-
-        self.infoActived = QtGui.QGraphicsTextItem('', self)
-        self.colType = ColorType()
-        self._userlevel = userlevel
-
-        self.setFlags(self.ItemIsSelectable)
-        self.setCursor(Qt.QCursor(QtCore.Qt.PointingHandCursor))
-
-        self.style = 'default'
-        self.name = name
-        #print('GNode userlevel:', self.userlevel)
-        #print([(pname, param) for pname, param in six.iteritems(parameters)
-             #if not getattr(param, 'hidden', False)
-             #and (getattr(param, 'userlevel', None) is None
-                  #or param.userlevel <= self.userlevel)]
-        controller = process
-        self.parameters = SortedDictionary()
-        for pname, param in six.iteritems(parameters):
-            show = True
-            if controller:
-                field = controller.field(pname)
-                if controller.metadata(field).get('hidden', False):
-                    show = False
-                elif controller.metadata(field).get('userlevel', None) \
-                        is not None:
-                    if controller.metadata(field).get('userlevel') \
-                            > self.userlevel:
-                        show = False
-            if show:
-                self.parameters[pname] = param
-
-        self.setFlag(QtGui.QGraphicsItem.ItemIsMovable)
-        self.in_plugs = SortedDictionary()
-        self.in_params = {}
-        self.out_plugs = SortedDictionary()
-        self.out_params = {}
-        self.process = process
-        self.sub_pipeline = sub_pipeline
-        self.embedded_subpipeline = None
-        self.colored_parameters = colored_parameters
-        self.logical_view = logical_view
-        self.pipeline = pipeline
-
-        # Added to choose to visualize optional parameters
-        self.show_opt_inputs = show_opt_inputs
-        self.show_opt_outputs = show_opt_outputs
-
-        self.labels = []
-        self.scene_labels = labels
-        self.label_items = []
-        my_labels = []
-        steps = getattr(pipeline, 'pipeline_steps', None)
-        if steps:
-            for step in steps.fields():
-                step_name = step.name
-                step_nodes = step.nodes
-                if name in step_nodes:
-                    my_labels.append('step: %s' % step_name)
-        selects = pipeline.get_processes_selections()
-        for sel_plug in selects:
-            groups = pipeline.get_processes_selection_groups(sel_plug)
-            for group, nodes in six.iteritems(groups):
-                if name in nodes:
-                    my_labels.append('select: %s' % sel_plug)
-
-        for label in my_labels:
-            self._get_label(label)
-
-        self._set_brush()
-        self.setAcceptedMouseButtons(
-            QtCore.Qt.LeftButton | QtCore.Qt.RightButton | QtCore.Qt.MiddleButton)
-
-        self._build()
-        if colored_parameters:
-            process.on_attribute_change.add(self._repaint_parameter)
-        process.on_fields_change.add(self.update_parameters)
-
-    def __del__(self):
-        #print('NodeGWidget.__del__')
-        self._release()
-        # super(NodeGWidget, self).__del__()
-
-    @property
-    def userlevel(self):
-        return self._userlevel
-
-    @userlevel.setter
-    def userlevel(self, value):
-        self._userlevel = value
-        self.update_parameters()
-
-    def _release(self):
-        # release internal connections / callbacks / references in order to
-        # allow deletion of self
-        self.process.on_fields_change.remove(self.update_parameters)
-        if self.colored_parameters:
-            try:
-                self.process.on_attribute_change.remove(
-                    self._repaint_parameter)
-            except Exception:
-                pass
-            self.colored_parameters = None
-        self.sizer = None
-
-    def get_title(self):
-        if self.sub_pipeline is None:
-            return self.name
-        else:
-            return "[{0}]".format(self.name)
-
-    def update_parameters(self):
-        controller = self.process
-        self.parameters = SortedDictionary()
-        for param in self.process.fields():
-            pname = param.name
-            show = True
-            if self.name == 'inputs' and param.metadata.get('output', False):
-                continue
-            elif self.name == 'outputs' \
-                    and not param.metadata.get('output', False):
-                continue
-            if param.metadata.get('hidden', False):
-                show = False
-            elif param.metadata.get('userlevel', None) is not None:
-                if param.metadata.get('userlevel') > self.userlevel:
-                    show = False
-            if show:
-                self.parameters[pname] = self.process.plugs[pname]
-
-        self.update_node()
-
-    def update_labels(self, labels):
-        ''' Update colored labels
-        '''
-        self.labels = []
-        for item in self.label_items:
-            item.deleteLater()  # FIXME there should be another way !
-        self.label_items = []
-        for label in labels:
-            self._get_label(label)
-        self._create_label_marks()
-
-    def _get_label(self, label, register=True):
-        class Label(object):
-            def __init__(self, label, color):
-                self.text = label
-                self.color = color
-
-        for l in self.scene_labels:
-            if label == l.text:
-                if register and l not in self.labels:
-                    self.labels.append(l)
-                return l
-        color = self.new_color(len(self.scene_labels))
-        label_item = Label(label, color)
-        if register:
-            self.labels.append(label_item)
-        self.scene_labels.append(label_item)
-        return label_item
-
-    def new_color(self, num):
-        colors = [[1, 0.3, 0.3],
-                  [0.3, 1, 0.3],
-                  [0.3, 0.3, 1],
-                  [1, 1, 0],
-                  [0, 1, 1],
-                  [1, 0, 1],
-                  [1, 1, 1],
-                  [1, 0.7, 0],
-                  [1, 0, 0.7],
-                  [1, 0.7, 0.7],
-                  [0.7, 1, 0],
-                  [0., 1., 0.7],
-                  [0.7, 1, 0.7],
-                  [0.7, 0, 1],
-                  [0., 0.7, 1],
-                  [0.7, 0.7, 1],
-                  [1, 1, 0.5],
-                  [0.5, 1, 1],
-                  [1, 0.5, 1]]
-        c = colors[num % len(colors)]
-        code = (int(c[0] * 255), int(c[1] * 255), int(c[2] * 255))
-        return code
-
-    def _repaint_parameter(self, param_name, new_value):
-        if self.logical_view or param_name not in self.parameters:
-            return
-        param_text = self._parameter_text(param_name)
-        param_item = self.in_params.get(param_name)
-        if param_item is None:
-            param_item = self.out_params[param_name]
-        if isinstance(param_item, QtGui.QGraphicsProxyWidget):
-            # colored parameters are widgets
-            param_item.widget().findChild(
-                QtGui.QLabel, 'label').setText(param_text)
-        else:
-            param_item.setHtml(param_text)
-
-    def _build(self):
-        margin = 0
-        self.title = QtGui.QGraphicsTextItem(self.get_title(), self)
-        #         font = self.title.font()
-        font = QtGui.QFont("Times", 11, QtGui.QFont.Bold)
-        #         font.setWeight(QtGui.QFont.Bold)
-        self.title.setFont(font)
-        self.title.setPos(margin, margin)
-        self.title.setZValue(2)
-        self.title.setDefaultTextColor(QtCore.Qt.white)
-        self.title.setParentItem(self)
-
-        if self.logical_view:
-            self._build_logical_view_plugs()
-        else:
-            self._build_regular_view_plugs()
-        self._create_label_marks()
-
-        ctr = self.contentsRect()
-        self.wmin = ctr.width()
-        self.hmin = ctr.height()
-
-        font1 = QtGui.QFont("Times", 12, QtGui.QFont.Normal)
-        font1.setItalic(True)
-        self.infoActived.setFont(font1)
-        self.infoActived.setZValue(2)
-        self.infoActived.setDefaultTextColor(QtCore.Qt.red)
-        self.infoActived.setParentItem(self)
-
-        self.box = boxItem(self)
-        self.box.setFlags(self.box.ItemIsFocusable)
-        self.box.setBrush(self.bg_brush)
-        self.box.setPen(QtGui.QPen(QtCore.Qt.NoPen))
-        self.box.setZValue(-1)
-        self.box.penBox = self.box.pen()
-        self.box.name = self.name
-        self.box.setParentItem(self)
-
-        self.sizer = HandleItem(self)
-        self.sizer.wmin = self.wmin
-        self.sizer.hmin = self.hmin
-        self.sizer.setPos(ctr.width(), ctr.height())
-        self.sizer.posChangeCallbacks.append(self.changeSize)
-        self.sizer.setFlag(self.sizer.ItemIsSelectable, True)
-
-        self.box_title = QtGui.QGraphicsRectItem(self)
-        self.box_title.setBrush(self.title_brush)
-        self.box_title.setPen(QtGui.QPen(QtCore.Qt.NoPen))
-        self.box_title.setZValue(1)
-        self.box_title.setParentItem(self)
-
-        self.changeSize(ctr.width(), ctr.height())
-
-    def changeSize(self, w, h):
-        limit = False
-        factor_h = 35
-
-        if h < self.hmin:
-            h = self.hmin
-            limit = True
-
-        if w < self.wmin:
-            w = self.wmin
-            limit = True
-
-        winMax, woutMax = 0, 0
-
-        self.box.setRect(0.0, 0.0, w, h)
-
-        self.box_title.setRect(0.0, 0.0, w, 30)
-        self.title.setPos(w / 2 - self.title.boundingRect().size().width() / 2, 0)
-        self.infoActived.setPos(w / 2 - self.infoActived.boundingRect().size().width() / 2, h + 2)
-
-        #         rect = self.title.mapRectToParent(self.title.boundingRect())
-        #         rect.setWidth(w)
-        #         self.box_title.setRect(rect)
-
-        y1 = h / (len(self.in_plugs) + 1)
-        dy = y1
-        for inp in self.in_plugs:
-            self.in_plugs[inp].setPos(0, y1)
-            self.in_params[inp].setPos(self.in_plugs[inp].boundingRect().size().width(), y1)
-            if winMax < self.in_params[inp].boundingRect().size().width():
-                winMax = self.in_params[inp].boundingRect().size().width()
-            y1 += dy
-
-        y2 = h / (len(self.out_plugs) + 1)
-        dy = y2
-        for outp in self.out_plugs:
-            self.out_plugs[outp].setPos(w, y2)
-            self.out_params[outp].setPos(w - self.out_params[outp].boundingRect().size().width() - 5, y2)
-            if woutMax < self.out_params[outp].boundingRect().size().width():
-                woutMax = self.out_params[outp].boundingRect().size().width()
-            y2 += dy
-
-        if w < winMax + woutMax + 15:
-            w = winMax + woutMax + 15
-            self.updateSize(w, h)
-            #self.sizer.setPos(w, h)
-            self.wmin = w
-
-        if limit:
-            self.sizer.setPos(w, h)
-
-        self.update_labels([l.text for l in self.labels])
-
-        # if self.hmin < factor_h * len(self.in_plugs):
-        #     self.hmin = factor_h * len(self.in_plugs)
-        #     self.updateSize(w, self.hmin)
-        # if self.hmin < factor_h * len(self.out_plugs):
-        #     self.hmin = factor_h * len(self.out_plugs)
-        #     self.updateSize(w, self.hmin)
-
-    def updateSize(self, w, h):
-        # print("wmin =",self.wmin,", w=",w)
-        if w<self.wmin:
-            w=self.wmin
-        margin = 20
-        factor_h = 35.0
-        h = factor_h * len(self.in_plugs)+margin
-        self.hmin=h
-
-        if h < factor_h * len(self.out_plugs):
-            h = factor_h * len(self.out_plugs) + margin
-            self.hmin = h
-        self.sizer.hmin = h
-        self.changeSize(w, h + margin)
-        self.sizer.setPos(w, h + margin)
-        
-        
-
-    def _colored_text_item(self, label, text=None, margin=2):
-        labelc = self._get_label(label, False)
-        color = labelc.color
-        if text is None:
-            text = label
-        # I can't make rounded borders with appropriate padding
-        # without using 2 QLabels. This is probably overkill. We could
-        # replace this code of we find a simpler way.
-        label_w = QtGui.QLabel('')
-        label_w.setStyleSheet("background: rgba(255, 255, 255, 0);")
-        lay = QtGui.QVBoxLayout()
-        lay.setContentsMargins(margin, margin, margin, margin)
-        label_w.setLayout(lay)
-        label2 = QtGui.QLabel(text)
-        label2.setObjectName('label')
-        label2.setStyleSheet(
-            "background: rgba({0}, {1}, {2}, 255); "
-            "border-radius: 7px; border: 0px solid; "
-            "padding: 1px;".format(*color))
-        lay.addWidget(label2)
-        label_item = QtGui.QGraphicsProxyWidget(self)
-        label_item.setWidget(label_w)
-        return label_item
-
-    def _build_regular_view_plugs(self):
-        margin = 5
-        plug_width = 12
-        pos = margin + margin + self.title.boundingRect().size().height()
-        pos0 = pos
-        if self.name == 'inputs':
-            selections = self.pipeline.get_processes_selections()
-        else:
-            selections = []
-
-        for in_param, pipeline_plug in six.iteritems(self.parameters):
-            output = (not pipeline_plug.output if self.name in (
-                'inputs', 'outputs') else pipeline_plug.output)
-            if output or (not self.show_opt_inputs and pipeline_plug.optional):
-                continue
-            param_text = self._parameter_text(in_param)
-            param_name = QtGui.QGraphicsTextItem(self)
-            param_name.setHtml(param_text)
-
-            plug_name = '%s:%s' % (self.name, in_param)
-
-            try:
-                #                 color = self.colorLink(field)
-                color = self.colType.colorLink(self.process.field(in_param))
-            except Exception:
-                color = ORANGE_2
-
-            plug = Plug(color, plug_name,
-                        param_name.boundingRect().size().height(),
-                        plug_width, activated=pipeline_plug.activated,
-                        optional=pipeline_plug.optional, parent=self)
-            param_name.setZValue(2)
-            plug.setPos(margin, pos)
-            param_name.setPos(plug.boundingRect().size().width() + margin, pos)
-            param_name.setParentItem(self)
-            plug.setParentItem(self)
-            self.in_plugs[in_param] = plug
-            self.in_params[in_param] = param_name
-            pos = pos + param_name.boundingRect().size().height()
-
-        pos = pos0
-        for out_param, pipeline_plug in six.iteritems(self.parameters):
-            output = (not pipeline_plug.output if self.name in (
-                'inputs', 'outputs') else pipeline_plug.output)
-            if not output or (not self.show_opt_outputs and pipeline_plug.optional):
-                continue
-            param_text = self._parameter_text(out_param)
-            if out_param in selections:
-                param_name = self._colored_text_item('select: ' + out_param,
-                                                     param_text, 0)
-            else:
-                param_name = QtGui.QGraphicsTextItem(self)
-                param_name.setHtml(param_text)
-
-            plug_name = '%s:%s' % (self.name, out_param)
-
-            try:
-                #                 color = self.colorLink(field_type_str)
-                color = self.colType.colorLink(self.process.field(out_param))
-
-            except Exception:
-                color = ORANGE_2
-
-            plug = Plug(color, plug_name,
-                        param_name.boundingRect().size().height(),
-                        plug_width, activated=pipeline_plug.activated,
-                        optional=pipeline_plug.optional, parent=self)
-            param_name.setZValue(2)
-            param_name.setPos(plug.boundingRect().size().width() + margin, pos)
-            plug.setPos(plug.boundingRect().size().width() + margin +
-                        param_name.boundingRect().size().width() + margin, pos)
-            param_name.setParentItem(self)
-            plug.setParentItem(self)
-            self.out_plugs[out_param] = plug
-            self.out_params[out_param] = param_name
-            pos = pos + param_name.boundingRect().size().height()
-
-    def change_input_view(self):
-        self.show_opt_inputs = not self.show_opt_inputs
-
-    def change_output_view(self):
-        self.show_opt_outputs = not self.show_opt_outputs
-
-    def _build_logical_view_plugs(self):
-        margin = 5
-        plug_width = 12
-        pos = margin + margin + self.title.boundingRect().size().height()
-
-        has_input = False
-        has_output = False
-
-        for in_param, pipeline_plug in six.iteritems(self.parameters):
-            output = (not pipeline_plug.output if self.name in (
-                'inputs', 'outputs') else pipeline_plug.output)
-            if output:
-                has_output = True
-            else:
-                has_input = True
-            if has_input and has_output:
-                break
-
-        if has_input:
-            param_name = QtGui.QGraphicsTextItem(self)
-            param_name.setHtml('')
-            plug_name = '%s:inputs' % self.name
-
-            color = QtCore.Qt.black
-
-            plug = Plug(color, plug_name,
-                        param_name.boundingRect().size().height(),
-                        plug_width, activated=True,
-                        optional=False, parent=self)
-            param_name.setZValue(2)
-            plug.setPos(margin, pos)
-            param_name.setPos(plug.boundingRect().size().width() + margin, pos)
-            param_name.setParentItem(self)
-            plug.setParentItem(self)
-            self.in_plugs['inputs'] = plug
-            self.in_params['inputs'] = param_name
-
-        if has_output:
-            param_name = QtGui.QGraphicsTextItem(self)
-            param_name.setHtml('')
-            plug_name = '%s:outputs' % self.name
-
-            color = QtCore.Qt.black
-
-            plug = Plug(color, plug_name,
-                        param_name.boundingRect().size().height(),
-                        plug_width, activated=True,
-                        optional=False, parent=self)
-            param_name.setZValue(2)
-            param_name.setPos(plug.boundingRect().size().width() + margin, pos)
-            plug.setPos(self.title.boundingRect().width()
-                        - plug.boundingRect().width(), pos)
-            param_name.setParentItem(self)
-            plug.setParentItem(self)
-            self.out_plugs['outputs'] = plug
-            self.out_params['outputs'] = param_name
-
-    def _create_label_marks(self):
-        labels = self.labels
-        if labels:
-            margin = 5
-            plug_width = 12
-            xpos = margin + plug_width
-            ypos = None
-            params = dict(self.in_params)
-            params.update(self.out_params)
-            child = None
-            for param in params.values():
-                y = self.mapRectFromItem(param, param.boundingRect()).bottom()
-                if ypos is None or ypos < y:
-                    ypos = y
-                    child = param
-            #if ypos is None:
-                #ypos = margin * 2 + self.title.boundingRect().size().height()
-            if child is None:
-                child = self.childItems()[-1]
-                item_rect = self.mapRectFromItem(child, child.boundingRect())
-                ypos = item_rect.bottom()
-            for label in labels:
-                color = label.color
-                text = label.text
-                label_item = self._colored_text_item(label.text, label.text)
-                label_item.setPos(xpos, ypos)
-                label_item.setParentItem(self)
-                self.label_items.append(label_item)
-                ypos = self.mapRectFromItem(
-                    label_item, label_item.boundingRect()).bottom()
-
-    def clear_plugs(self):
-        for plugs, params in ((self.in_plugs, self.in_params),
-                              (self.out_plugs, self.out_params)):
-            for plug_name, plug in six.iteritems(plugs):
-                param_item = params[plug_name]
-                self.scene().removeItem(param_item)
-                self.scene().removeItem(plug)
-        self.in_params = {}
-        self.in_plugs = {}
-        self.out_params = {}
-        self.out_plugs = {}
-
-    def updateInfoActived(self, state):
-        if state:
-            self.infoActived.setPlainText('')
-        else:
-            self.infoActived.setPlainText('disabled')
-
-    def fonced_viewer(self, det):
-        if det:
-            #             color=QtGui.QColor(150, 150, 250)
-            self.setOpacity(0.2)
-        else:
-            #             color=self.color
-            self.setOpacity(1)
-
-    #         self._set_pen(self.active, self.weak, color)
-
-    def _set_brush(self):
-        pipeline = self.pipeline
-        if self.name in ('inputs', 'outputs'):
-            node = pipeline
-        else:
-            node = pipeline.nodes[self.name]
-        color_1, color_2, color_3, style = pipeline_tools.pipeline_node_colors(
-            pipeline, node)
-        self.style = style
-        color_1 = QtGui.QColor.fromRgbF(*color_1)
-        color_2 = QtGui.QColor.fromRgbF(*color_2)
-        #         color_1 = ANTHRACITE_1
-        #         color_2 = LIGHT_ANTHRACITE_1
-        gradient = QtGui.QLinearGradient(0, 0, 0, 50)
-        gradient.setColorAt(0, color_1)
-        gradient.setColorAt(1, color_2)
-        self.bg_brush = QtGui.QBrush(gradient)
-
-        if node.activated:
-            #             color_1 = GRAY_1
-            #             color_2 = GRAY_2
-            self.updateInfoActived(True)
-
-        else:
-            #             color_1 = LIGHT_GRAY_1
-            #             color_2 = LIGHT_GRAY_2
-            self.updateInfoActived(False)
-
-        if node in pipeline.disabled_pipeline_steps_nodes():
-            color_1 = self._color_disabled(color_1)
-            color_2 = self._color_disabled(color_2)
-
-        gradient = QtGui.QLinearGradient(0, 2, 5, 100)
-        gradient.setColorAt(1, GRAY_1)
-        gradient.setColorAt(0, GRAY_2)
-        self.title_brush = QtGui.QBrush(LIGHT_GRAY_2)
-
-    def _color_disabled(self, color):
-        target = [220, 240, 220]
-        new_color = QtGui.QColor((color.red() + target[0]) / 2,
-                                 (color.green() + target[1]) / 2,
-                                 (color.blue() + target[2]) / 2)
-        return new_color
-
-    def _create_parameter(self, param_name, pipeline_plug):
-        plug_width = 12
-        margin = 5
-        output = (not pipeline_plug.output if self.name in (
-            'inputs', 'outputs') else pipeline_plug.output)
-        if self.logical_view:
-            if output:
-                param_name = 'outputs'
-            else:
-                param_name = 'inputs'
-        param_text = self._parameter_text(param_name)
-        if self.name == 'inputs' and not self.logical_view \
-                and 'select: ' + param_name in \
-                [l.text for l in self.scene_labels]:
-            param_name_item = self._colored_text_item('select: ' + param_name,
-                                                      param_text, 0)
-        else:
-            param_name_item = QtGui.QGraphicsTextItem(self)
-            param_name_item.setHtml(param_text)
-        plug_name = '%s:%s' % (self.name, param_name)
-
-        color = QtCore.Qt.black
-
-        plug = Plug(color, plug_name,
-                    param_name_item.boundingRect().size().height(),
-                    plug_width, activated=pipeline_plug.activated,
-                    optional=pipeline_plug.optional, parent=self)
-        param_name_item.setZValue(2)
-        if output:
-            plugs = self.out_plugs
-            params = self.out_params
-            params_size = len(params) + len(self.in_params)
-            # FIXME: sub-pipeline size
-            xpos = plug.boundingRect().size().width() + margin
-            pxpos = plug.boundingRect().size().width() + margin * 2 \
-                    + param_name_item.boundingRect().size().width()
-        else:
-            plugs = self.in_plugs
-            params = self.in_params
-            params_size = len(params)
-            xpos = plug.boundingRect().size().width() + margin
-            pxpos = margin
-        if self.logical_view:
-            params_size = 0
-            if output:
-                pxpos = self.title.boundingRect().width() \
-                        - plug.boundingRect().width()
-        pos = margin * 2 + self.title.boundingRect().size().height() \
-              + param_name_item.boundingRect().size().height() * params_size
-        param_name_item.setPos(xpos, pos)
-        plug.setPos(pxpos, pos)
-        param_name_item.setParentItem(self)
-        plug.setParentItem(self)
-        plugs[param_name] = plug
-        params[param_name] = param_name_item
-        if output:
-            self._shift_params()
-
-        self.updateSize(self.box.boundingRect().size().width(), self.box.boundingRect().size().height())
-        self.sizer.setPos(self.box.boundingRect().size().width(), self.box.boundingRect().size().height())
-
-    #         self.hmin=self.box.boundingRect().size().height()
-
-    def _shift_params(self):
-        margin = 5
-        if not self.in_params:
-            if not self.out_params:
-                param_item = None
-            else:
-                param_item = list(self.out_params.values())[0]
-        else:
-            param_item = list(self.in_params.values())[0]
-        ni = 0
-        no = 0
-        bottom_pos = 0
-        if param_item:
-            for param_name, pipeline_plug in six.iteritems(self.parameters):
-                output = (not pipeline_plug.output if self.name in (
-                    'inputs', 'outputs') else pipeline_plug.output)
-                if output:
-                    # Added to choose to visualize optional parameters
-                    if not pipeline_plug.optional or (self.show_opt_outputs and pipeline_plug.optional):
-                        params = self.out_params
-                        plugs = self.out_plugs
-                        npos = no + len(self.in_params)
-                        no += 1
-                    else:
-                        continue
-                else:
-                    # Added to choose to visualize optional parameters
-                    if not pipeline_plug.optional or (self.show_opt_inputs and pipeline_plug.optional):
-                        params = self.in_params
-                        plugs = self.in_plugs
-                        npos = ni
-                        ni += 1
-                    else:
-                        continue
-                pos = margin * 2 + self.title.boundingRect().size().height() \
-                      + param_item.boundingRect().size().height() * npos
-                new_param_item = params.get(param_name)
-                if new_param_item is None:
-                    continue
-                param_item = new_param_item
-                plug = plugs[param_name]
-                ppos = param_item.pos()
-                param_item.setPos(ppos.x(), pos)
-                ppos = plug.pos()
-                plug.setPos(ppos.x(), pos)
-                pos += param_item.boundingRect().size().height()
-                bottom_pos = max(pos, bottom_pos)
-            if self.logical_view:
-                nparams = 1
-            else:
-                nparams = len(self.in_params) + len(self.out_params)
-            pos = margin * 2 + self.title.boundingRect().size().height() \
-                  + param_item.boundingRect().size().height() * nparams
-        else:
-            pos = margin * 2 + self.title.boundingRect().size().height()
-        for label_item in self.label_items:
-            ppos = label_item.pos()
-            label_item.setPos(ppos.x(), pos)
-            pos += label_item.boundingRect().size().height()
-
-    def _remove_parameter(self, param_name):
-        if param_name in self.in_params:
-            params = self.in_params
-            plugs = self.in_plugs
-        else:
-            params = self.out_params
-            plugs = self.out_plugs
-        param_item = params[param_name]
-        self.scene().removeItem(param_item)
-        plug = plugs[param_name]
-        self.scene().removeItem(plug)
-        del params[param_name]
-        del plugs[param_name]
-        self._shift_params()
-
-    def _parameter_text(self, param_name):
-        if self.logical_view:
-            return ''
-        pipeline_plug = self.parameters[param_name]
-        # output = (not pipeline_plug.output if self.name in (
-        # 'inputs', 'outputs') else pipeline_plug.output)
-        output = pipeline_plug.output
-        if output:
-            param_text = '<font color="#400000"><b>%s</b></font>' % param_name
-        else:
-            param_text = '<font color="#111111"><b>%s</b></font>' % param_name
-        value = getattr(self.process, param_name, undefined)
-        if value in (None, undefined, ''):
-            param_text = '<em>%s</em>' % param_text
-        else:
-            field = self.process.field(param_name)
-            if controller.is_path(field) and os.path.exists(value):
-                param_text = '<b>%s</b>' % param_text
-        return param_text
-
-    def update_node(self):
-        self._set_brush()
-        self.box_title.setBrush(self.title_brush)
-        self.box.setBrush(self.bg_brush)
-        for param, pipeline_plug in six.iteritems(self.parameters):
-            output = (not pipeline_plug.output if self.name in (
-                'inputs', 'outputs') else pipeline_plug.output)
-            if output:
-                plugs = self.out_plugs
-                params = self.out_params
-                if self.logical_view:
-                    param = 'outputs'
-            else:
-                plugs = self.in_plugs
-                params = self.in_params
-                if self.logical_view:
-                    param = 'inputs'
-            gplug = plugs.get(param)
-            if gplug is None:  # new parameter ?
-                self._create_parameter(param, pipeline_plug)
-                gplug = plugs.get(param)
-            if not self.logical_view:
-                #                 gplug.update_plug(pipeline_plug.activated,
-                #                                   pipeline_plug.optional)
-
-                try:
-                    #                     color = self.colorLink(field)
-                    color = self.colType.colorLink(self.process.field(param))
-
-                except Exception:
-                    color = ORANGE_2
-
-                gplug.update_plug(color)
-
-                if isinstance(params[param], QtGui.QGraphicsProxyWidget):
-                    # colored parameters are widgets
-                    params[param].widget().findChild(
-                        QtGui.QLabel, 'label').setText(
-                        self._parameter_text(param))
-                else:
-                    params[param].setHtml(self._parameter_text(param))
-
-        if not self.logical_view:
-            # check removed params
-            to_remove = []
-
-            # Added to choose to visualize optional parameters
-            for param, pipeline_plug in six.iteritems(self.parameters):
-                output = (not pipeline_plug.output if self.name in (
-                    'inputs', 'outputs') else pipeline_plug.output)
-                if output:
-                    if pipeline_plug.optional and not self.show_opt_outputs:
-                        to_remove.append(param)
-                else:
-                    if pipeline_plug.optional and not self.show_opt_inputs :
-                        to_remove.append(param)
-
-            for param in self.in_params:
-                if param not in self.parameters:
-                    to_remove.append(param)
-            for param in self.out_params:
-                if param not in self.parameters:
-                    to_remove.append(param)
-            for param in to_remove:
-                self._remove_parameter(param)
-
-        self._shift_params()
-
-        #         rect = self.title.mapRectToParent(self.title.boundingRect())
-        #         margin = 5
-        #         brect = self.boundingRect()
-        #         brect.setWidth(brect.right() - margin)
-        #         rect.setWidth(brect.width())
-        #         self.box_title.setRect(rect)
-        #         self.box.setRect(self.boundingRect())
-        
-        ################a dd by Irmage OM #############################################
-        try :
-            dim = self.scene().dim.get(self.box.name)
-            if isinstance(dim, Qt.QPointF):
-                dim=(dim.x(),dim.y())
-            
-            self.updateSize(dim[0],dim[1])
-#             self.scene().dim[self.box.name] = (dim[0],dim[1]) 
-#             print("update_node : self.scene().dim ",dim)
-
-        except Exception:
-            dim = (self.box.boundingRect().size().width(), self.box.boundingRect().size().height())
-            self.updateSize(dim[0],dim[1])
-#             self.scene().dim[self.box.name] = (dim[0],dim[1]) 
-#             print("update_node : boundingRect()")
-        ##############################################################################
-
-        
-    def contentsRect(self):
-        brect = QtCore.QRectF(0, 0, 0, 0)
-        first = True
-        excluded = []
-        for name in ('box', 'box_title'):
-            if hasattr(self, name):
-                excluded.append(getattr(self, name))
-        for child in self.childItems():
-            if not hasattr(child, 'isVisible'):
-                # we sometimes get some QObject here, I don't know who they are
-                continue
-            if not child.isVisible() or child in excluded:
-                continue
-            item_rect = self.mapRectFromItem(child, child.boundingRect())
-            if first:
-                first = False
-                brect = item_rect
-            else:
-                if child is self.embedded_subpipeline:
-                    margin = 5
-                    item_rect.setBottom(item_rect.bottom() + margin)
-                if item_rect.left() < brect.left():
-                    brect.setLeft(item_rect.left())
-                if item_rect.top() < brect.top():
-                    brect.setTop(item_rect.top())
-                if item_rect.right() > brect.right():
-                    brect.setRight(item_rect.right())
-                if item_rect.bottom() > brect.bottom():
-                    brect.setBottom(item_rect.bottom())
-        return brect
-
-    def boundingRect(self):
-        margin = 0
-        brect = self.contentsRect()
-        if self.embedded_subpipeline and self.embedded_subpipeline.isVisible():
-            margin = 5
-        brect.setRight(brect.right())
-        brect.setBottom(brect.bottom() + margin)
-        return brect
-
-    def paint(self, painter, option, widget=None):
-        pass
-
-    def postscript(self, file_name):
-        printer = QtGui.QPrinter(QtGui.QPrinter.HighResolution)
-        printer.setOutputFormat(QtGui.QPrinter.PostScriptFormat)
-        printer.setOutputFileName(file_name)
-        # qreal xmargin = contentRect.width()*0.01;
-        # qreal ymargin = contentRect.height()*0.01;
-        # printer.setPaperSize(10*contentRect.size()*1.02,QPrinter::DevicePixel);
-        # printer.setPageMargins(xmargin,ymargin,xmargin,ymargin,QPrinter::DevicePixel);
-        painter = QtGui.QPainter()
-        painter.begin(printer)
-        painter.setPen(QtCore.Qt.blue)
-        painter.setFont(QtGui.QFont('Arial', 30))
-        painter.drawText(0, 0, 'Ca marche !')
-        # render(&painter,QRectF(QPointF(0,0),10*contentRect.size()),contentRect);
-        painter.end()
-
-    def resize_subpipeline_on_show(self):
-        margin = 5
-        param_width = self.in_params_width()
-        pos = margin * 2 + self.title.boundingRect().size().height()
-        opos = param_width \
-               + self.embedded_subpipeline.boundingRect().width()  # + margin ?
-        for name, param in six.iteritems(self.out_params):
-            param.setPos(opos, param.pos().y())
-            plug = self.out_plugs[name]
-            plug.setPos(opos + margin + param.boundingRect().size().width(),
-                        plug.pos().y())
-        #         rect = self.box_title.boundingRect()
-        rect = self.box.boundingRect()
-        rect.setWidth(self.contentsRect().width())
-        #         self.box_title.setRect(rect)
-        self.box.setRect(self.boundingRect())
-
-    def resize_subpipeline_on_hide(self):
-        margin = 5
-        for name, param in six.iteritems(self.out_params):
-            plug = self.out_plugs[name]
-            param.setPos(plug.boundingRect().width() + margin, param.pos().y())
-            plug.setPos(plug.boundingRect().size().width() + margin +
-                        param.boundingRect().size().width() + margin, plug.pos().y())
-        #         rect = self.box_title.boundingRect()
-        rect = self.box.boundingRect()
-        rect.setWidth(self.contentsRect().width())
-        #         self.box_title.setRect(rect)
-        self.box.setRect(self.boundingRect())
-
-    def in_params_width(self):
-        margin = 5
-        width = 0
-        pwidth = 0
-        for param_name, param in six.iteritems(self.in_params):
-            if param.boundingRect().width() > width:
-                width = param.boundingRect().width()
-            if pwidth == 0:
-                plug = self.in_plugs[param_name]
-                pwidth = plug.boundingRect().width()
-        return width + margin + pwidth
-
-    def out_params_width(self):
-        width = 0
-        for param_name, param in six.iteritems(self.out_params):
-            if param.boundingRect().width() > width:
-                width = param.boundingRect().width()
-        return width
-
-    def add_subpipeline_view(
-            self,
-            sub_pipeline,
-            allow_open_controller=True,
-            scale=None):
-        if self.embedded_subpipeline:
-            if self.embedded_subpipeline.isVisible():
-                self.embedded_subpipeline.hide()
-                self.resize_subpipeline_on_hide()
-            else:
-                self.embedded_subpipeline.show()
-                self.resize_subpipeline_on_show()
-        else:
-            sub_view = PipelineDevelopperView(
-                sub_pipeline,
-                show_sub_pipelines=True,
-                allow_open_controller=allow_open_controller,
-                enable_edition=self.scene().edition_enabled(),
-                userlevel=self.userlevel)
-            if scale is not None:
-                sub_view.scale(scale, scale)
-            pwid = EmbeddedSubPipelineItem(sub_view)
-            sub_view._graphics_item = weakref.proxy(pwid)
-            margin = 5
-            pos = margin * 2 + self.title.boundingRect().size().height()
-            pwid.setParentItem(self)
-            pwid.setPos(self.in_params_width(), pos)
-            self.embedded_subpipeline = pwid
-            self.resize_subpipeline_on_show()
-            self.setFiltersChildEvents(False)
-            pwid.geometryChanged.connect(self.resize_subpipeline_on_show)
-
-    def mouseDoubleClickEvent(self, event):
-        if self.sub_pipeline:
-            if isinstance(self.sub_pipeline, weakref.ProxyTypes):
-                # get the "real" object
-                process = self.sub_pipeline.__init__.__self__
-            else:
-                process = self.sub_pipeline
-            self.scene().subpipeline_clicked.emit(self.name, process,
-                                                  event.modifiers())
-            event.accept()
-        else:
-            event.ignore()
-
-    def mousePressEvent(self, event):
-        item = self.scene().itemAt(event.scenePos(), Qt.QTransform())
-        # print('NodeGWidget click, item:', item)
-        if isinstance(item, Plug):
-            item.mousePressEvent(event)
-            return
-        super(NodeGWidget, self).mousePressEvent(event)
-        process = get_ref(self.process)
-        if event.button() == QtCore.Qt.RightButton and process is not None:
-            self.scene().node_right_clicked.emit(self.name, process)
-            event.accept()
-
-        if event.button() == QtCore.Qt.LeftButton and process is not None:
-            if isinstance(process, Process):
-                self.scene().process_clicked.emit(self.name, process)
-            else:
-                self.scene().node_clicked.emit(self.name, process)
-
-        if event.button() == QtCore.Qt.LeftButton and event.modifiers() == QtCore.Qt.ControlModifier:
-            self.scene().node_clicked_ctrl.emit(self.name, process)
-            self.scene().clearSelection()
-            self.box.setSelected(True)
-            return QtGui.QGraphicsItem.mousePressEvent(self, event)
-            event.accept()
-
-    def keyPressEvent(self, event):
-
-        super(NodeGWidget, self).keyPressEvent(event)
-
-        if event.key() == QtCore.Qt.Key_Up:
-            self.setPos(self.x(), self.y() - 1)
-        if event.key() == QtCore.Qt.Key_Down:
-            self.setPos(self.x(), self.y() + 1)
-        if event.key() == QtCore.Qt.Key_Left:
-            self.setPos(self.x() - 1, self.y())
-        if event.key() == QtCore.Qt.Key_Right:
-            self.setPos(self.x() + 1, self.y())
-
-        return QtGui.QGraphicsItem.keyPressEvent(self, event)
-        event.accept()
-
-
-class HandleItem(QtGui.QGraphicsRectItem):
-    """ A handle that can be moved by the mouse """
-
-    def __init__(self, parent=None):
-        super(HandleItem, self).__init__(Qt.QRectF(-10.0, -10.0, 10.0, 10.0), parent)
-        #         self.setRect(Qt.QRectF(-4.0,-4.0,4.0,4.0))
-        self.posChangeCallbacks = []
-        self.setPen(QtGui.QPen(QtCore.Qt.NoPen))
-        self.setBrush(QtGui.QBrush(QtCore.Qt.yellow))
-        self.setFlag(self.ItemIsMovable, True)
-        self.setFlag(self.ItemSendsScenePositionChanges, True)
-        self.setCursor(QtGui.QCursor(QtCore.Qt.SizeFDiagCursor))
-        self.wmin = 0.0
-        self.hmin = 0.0
-        self.hmax = 0.0
-
-        self.effectiveOpacity()
-        self.setOpacity(0.01)
-
-    def itemChange(self, change, value):
-        if change == self.ItemPositionChange:
-            self.x, self.y = value.x(), value.y()
-            if self.x < self.wmin:
-                self.x = self.wmin
-            if self.y < self.hmin:
-                self.y = self.hmin
-            # TODO: make this a signal?
-            # This cannot be a signal because this is not a QObject
-            for cb in self.posChangeCallbacks:
-                res = cb(self.x, self.y)
-
-                if res:
-                    self.x, self.y = res
-                    if self.x < self.wmin:
-                        self.x = self.wmin
-                    if self.y < self.hmin:
-                        self.y = self.hmin
-
-                    value = QtCore.QPointF(self.x, self.y)
-            #                     value = Qt.QPointF(x, y)      #### ??
-            self.hmax = value.y()
-            return value
-        # Call superclass method:
-
-        return super(HandleItem, self).itemChange(change, value)
-
-    def mouseReleaseEvent(self, mouseEvent):
-        self.setSelected(False)
-        self.setPos(self.x, self.y)
-        return QtGui.QGraphicsRectItem.mouseReleaseEvent(self, mouseEvent)
-
-
-class Link(QtGui.QGraphicsPathItem):
-
-    def __init__(self, origin, target, active, weak, color, parent=None):
-        super(Link, self).__init__(parent)
-
-        self._set_pen(active, weak, color)
-
-        self.setFlag(QtGui.QGraphicsItem.ItemIsSelectable, False)
-        self.setFlag(QtGui.QGraphicsItem.ItemIsFocusable, True)
-
-        path = QtGui.QPainterPath()
-        path.moveTo(origin.x(), origin.y())
-        path.cubicTo(origin.x() + 90, origin.y(),
-                     target.x() - 90, target.y(),
-                     target.x() - 5, target.y())
-        self.setPath(path)
-        self.setZValue(0.5)
-        self.active = active
-        self.weak = weak
-        self.color = color
-        self.effectiveOpacity()
-
-    def _set_pen(self, active, weak, color):
-        self.pen = QtGui.QPen()
-        self.pen.setWidth(3)
-
-        if active:
-            self.pen.setBrush(color)
-        else:
-            self.pen.setBrush(QtCore.Qt.gray)
-        if weak:
-            self.pen.setStyle(QtCore.Qt.DashLine)
-        self.pen.setCapStyle(QtCore.Qt.RoundCap)
-        self.pen.setJoinStyle(QtCore.Qt.RoundJoin)
-        self.setPen(self.pen)
-
-    def update(self, origin, target):
-        path = QtGui.QPainterPath()
-        path.moveTo(origin.x(), origin.y())
-        path.cubicTo(origin.x() + 90, origin.y(),
-                     target.x() - 90, target.y(),
-                     target.x() - 5, target.y())
-
-        self.setPath(path)
-
-    def update_activation(self, active, weak, color):
-        if color == 'current':
-            color = self.color
-        self._set_pen(active, weak, color)
-        self.active = active
-        self.weak = weak
-
-    def fonced_viewer(self, det):
-        if det:
-            #             color=QtGui.QColor(150, 150, 250)
-            self.setOpacity(0.2)
-        else:
-            #             color=self.color
-            self.setOpacity(1)
-
-    #         self._set_pen(self.active, self.weak, color)
-
-    def mousePressEvent(self, event):
-        item = self.scene().itemAt(event.scenePos(), Qt.QTransform())
-        # print('Link click, item:', item)
-        if event.button() == QtCore.Qt.RightButton:
-            # not a signal since we don't jhave enough identity information in
-            # self: the scene has to help us.
-            self.scene()._link_right_clicked(self)
-        else:
-            super(Link, self).mousePressEvent(event)
-        event.accept()
-
-    def focusInEvent(self, event):
-        self.setPen(QtGui.QPen(QtGui.QColor(150, 150, 250), 3, QtCore.Qt.DashDotDotLine))
-        return QtGui.QGraphicsPathItem.focusInEvent(self, event)
-
-    def focusOutEvent(self, event):
-        self.setPen(self.pen)
-        return QtGui.QGraphicsPathItem.focusOutEvent(self, event)
-
-    def keyPressEvent(self, event):
-
-        if event.key() == QtCore.Qt.Key_Delete:
-            self.scene()._link_keydelete_clicked(self)
-            event.accept()
-        else:
-            super(Link, self).keyPressEvent(event)
-
-
-class PipelineScene(QtGui.QGraphicsScene):
-    # Signal emitted when a sub pipeline has to be open.
-    subpipeline_clicked = QtCore.Signal(str, Process,
-                                        QtCore.Qt.KeyboardModifiers)
-    # Signal emitted when a node box is clicked
-    process_clicked = QtCore.Signal(str, Process)
-    node_clicked = QtCore.Signal(str, Node)
-    # Signal emitted when a node box is clicked with ctrl
-    node_clicked_ctrl = QtCore.Signal(str, Process)
-    # Signal emitted when a switch box is clicked
-    switch_clicked = QtCore.Signal(str, Switch)
-    # Signal emitted when a node box is right-clicked
-    node_right_clicked = QtCore.Signal(str, Controller)
-    # Signal emitted when a plug is clicked
-    plug_clicked = QtCore.Signal(str)
-    # Signal emitted when a plug is clicked with the right mouse button
-    plug_right_clicked = QtCore.Signal(str)
-    # Signal emitted when a link is right-clicked
-    link_right_clicked = QtCore.Signal(str, str, str, str)
-
-    link_keydelete_clicked = QtCore.Signal(str, str, str, str)
-
-    node_keydelete_clicked = QtCore.Signal(str)
-
-    def __init__(self, parent=None, userlevel=0):
-        super(PipelineScene, self).__init__(parent)
-
-        self.gnodes = {}
-        self.glinks = {}
-        self._pos = 50
-        self.pos = {}
-        self.dim = {} # add by Irmage OM for recorded dimension of Nodes
-        self.colored_parameters = True
-        self.logical_view = False
-        self._enable_edition = False
-        self.labels = []
-        self._userlevel = userlevel
-
-        #         pen = QtGui.QPen(QtGui.QColor(250,100,0),2)
-        #         self.l = QtCore.QLineF(-10,0,10,0)
-        #         self.addLine(self.l,pen)
-        #         self.l = QtCore.QLineF(0,-10,0,10)
-        #         self.addLine(self.l,pen)
-
-        self.colType = ColorType()
-
-        self.changed.connect(self.update_paths)
-
-    def __del__(self):
-        #print('PipelineScene.__del__')
-        if hasattr(self, 'pos'):
-            del self.pos
-        if hasattr(self, 'dim'):
-            del self.dim
-        if hasattr(self, 'labels'):
-            del self.labels
-        if hasattr(self, 'glinks'):
-            del self.glinks
-        for gnode in self.gnodes.values():
-            gnode._release()
-        del self.gnodes
-        # force delete gnodes: needs to use gc.collect()
-        import gc
-        gc.collect()
-
-    @property
-    def userlevel(self):
-        return self._userlevel
-
-    @userlevel.setter
-    def userlevel(self, value):
-        if self._userlevel != value:
-            self._userlevel = value
-            for name, gnode in self.gnodes.items():
-                gnode.userlevel = value
-            self.update_pipeline()
-
-    def _add_node(self, name, gnode):
-        self.addItem(gnode)
-
-        ################# add by Irmage OM ####################
-        dim = self.dim.get(name)
-#         print("_add_node : dim : ",dim," , type =",type(dim).__name__)
-
-        if dim is not None:
-            if isinstance(dim, Qt.QPointF):
-                dim=(dim.x(),dim.y())
-
-            gnode.updateSize(dim[0],dim[1])
-            #gnode.sizer.setPos(dim[0],dim[1])
-
-#         gnode.update_node()
-
-        ######################################################
-
-        pos = self.pos.get(name)
-        if pos is None:
-            gnode.setPos(2 * self._pos, self._pos)
-            self._pos += 100
-        else:
-            if not isinstance(pos, Qt.QPointF):
-                pos = Qt.QPointF(pos[0], pos[1])
-            gnode.setPos(pos)
-        
-        self.gnodes[name] = gnode
-#         gnode.update_node()
-        
-        
-         #repositioning 'inputs' node
-        if name == 'inputs':
-            pos_left_most=(0,0)
-            for el in self.gnodes:
-                if el!='inputs' and el!='outputs':
-                    if pos_left_most[0] > self.gnodes[el].pos().x():
-                        pos_left_most=(self.gnodes[el].pos().x(),self.gnodes[el].pos().y())
-            xl = pos_left_most[0]-(2*self.gnodes[name].boundingRect().size().width())
-            yl = pos_left_most[1]
-            self.gnodes[name].setPos(xl,yl)
-#             gnode.update_node()    
-             
-        #repositioning 'outputs' node
-        if name == 'outputs':
-            pos_right_most=(0,0)
-            for el in self.gnodes:
-                if el!='inputs' and el!='outputs':
-                    if pos_right_most[0] < self.gnodes[el].pos().x() + self.gnodes[el].boundingRect().size().width() :
-                        pos_right_most=(self.gnodes[el].pos().x() + self.gnodes[el].boundingRect().size().width(),self.gnodes[el].pos().y())
-            xl = pos_right_most[0]+self.gnodes[name].boundingRect().size().width()
-            yl = pos_right_most[1]
-            self.gnodes[name].setPos(xl,yl)
-#             gnode.update_node()
-
-        ################" add by Irmage #############################################
-        self.setSceneRect(QtCore.QRectF())
-        #############################################################################
-
-    def add_node(self, node_name, node):
-        process = node
-        if isinstance(node, Pipeline):
-            sub_pipeline = process
-        elif process and isinstance(process, ProcessIteration):
-            sub_pipeline = process.process
-        else:
-            sub_pipeline = None
-        gnode = NodeGWidget(
-            node_name, node.plugs, self.pipeline,
-            sub_pipeline=sub_pipeline, process=process,
-            colored_parameters=self.colored_parameters,
-            logical_view=self.logical_view, labels=self.labels,
-            userlevel=self.userlevel)
-        self._add_node(node_name, gnode)
-        gnode.update_node()
-        return gnode
-
-    def add_link(self, source, dest, active, weak):
-        #         print("add link ", source, dest)
-        source_gnode_name, source_param = source
-        if not source_gnode_name:
-            source_gnode_name = 'inputs'
-        dest_gnode_name, dest_param = dest
-        if not dest_gnode_name:
-            dest_gnode_name = 'outputs'
-        if self.logical_view:
-            source_param = 'outputs'
-            dest_param = 'inputs'
-        try:
-            typeq = self.typeLink(source_gnode_name, source_param)
-            #             color = self.colorLink(typeq)
-            color = self.colType.colorLink(typeq)
-
-        except Exception:
-            color = ORANGE_2
-        #         verif=((str(dest_gnode_name), str(dest_param)))
-        #         print(str(verif) in str(self.glinks.keys()))
-        source_dest = ((str(source_gnode_name), str(source_param)),
-                       (str(dest_gnode_name), str(dest_param)))
-        if source_dest in self.glinks:
-            # already done
-            if self.logical_view:
-                # keep strongest link representation
-                glink = self.glinks[source_dest]
-                if active or glink.active:
-                    active = True
-                if not weak or not glink.weak:
-                    weak = False
-                if glink.weak != weak or glink.active != active:
-                    glink.update_activation(active, weak, "current")
-            return  # already done
-        source_gnode = self.gnodes[source_gnode_name]
-        dest_gnode = self.gnodes.get(dest_gnode_name)
-
-        if dest_gnode is not None:
-            if dest_param in dest_gnode.in_plugs \
-                    and source_param in source_gnode.out_plugs:
-                glink = Link(
-                    source_gnode.mapToScene(
-                        source_gnode.out_plugs[source_param].get_plug_point()),
-                    dest_gnode.mapToScene(
-                        dest_gnode.in_plugs[dest_param].get_plug_point()),
-                    active, weak, color)
-                self.glinks[source_dest] = glink
-                self.addItem(glink)
-
-    def _remove_link(self, source_dest):
-        source, dest = source_dest
-        source_gnode_name, source_param = source
-        if not source_gnode_name:
-            source_gnode_name = 'inputs'
-        source_gnode = self.gnodes.get(source_gnode_name)
-        dest_gnode_name, dest_param = dest
-        if not dest_gnode_name:
-            dest_gnode_name = 'outputs'
-        if self.logical_view:
-            # is it useful ?
-            source_param = 'outputs'
-            dest_param = 'inputs'
-        dest_gnode = self.gnodes.get(dest_gnode_name)
-        new_source_dest = ((str(source_gnode_name), str(source_param)),
-                           (str(dest_gnode_name), str(dest_param)))
-        glink = self.glinks.get(new_source_dest)
-        if glink is not None:
-            self.removeItem(glink)
-            del self.glinks[new_source_dest]
-
-    def update_paths(self, regions=[]):
-        for name, i in six.iteritems(self.gnodes):
-            self.pos[i.name] = i.pos()
-            br = i.box.boundingRect()
-            self.dim[i.name] = (br.width(), br.height())
-
-        dropped = []
-        for source_dest, glink in six.iteritems(self.glinks):
-            source, dest = source_dest
-            source_gnode_name, source_param = source
-            dest_gnode_name, dest_param = dest
-            source_gnode = self.gnodes[source_gnode_name]
-            dest_gnode = self.gnodes[dest_gnode_name]
-            if source_param not in source_gnode.out_plugs \
-                    or dest_param not in dest_gnode.in_plugs:
-                dropped.append(source_dest)
-            else:
-                glink.update(source_gnode.mapToScene(
-                    source_gnode.out_plugs[source_param].get_plug_point()),
-                    dest_gnode.mapToScene(
-                        dest_gnode.in_plugs[dest_param].get_plug_point()))
-        for source_dest in dropped:
-            self._remove_link(source_dest)
-
-    def set_pipeline(self, pipeline):
-
-        self.pipeline = pipeline
-
-        self.labels = []
-        pipeline_inputs = SortedDictionary()
-        pipeline_outputs = SortedDictionary()
-        if pipeline is not None:
-            for name, plug in six.iteritems(pipeline.nodes[''].plugs):
-                if plug.output:
-                    pipeline_outputs[name] = plug
-                else:
-                    pipeline_inputs[name] = plug
-            if pipeline_inputs:
-                self._add_node(
-                    'inputs', NodeGWidget(
-                        'inputs', pipeline_inputs, pipeline,
-                        process=pipeline,
-                        colored_parameters=self.colored_parameters,
-                        logical_view=self.logical_view,
-                        userlevel=self.userlevel))
-            for node_name, node in six.iteritems(pipeline.nodes):
-                if not node_name:
-                    continue
-                self.add_node(node_name, node)
-            if pipeline_outputs:
-                self._add_node(
-                    'outputs', NodeGWidget(
-                        'outputs', pipeline_outputs, pipeline,
-                        process=pipeline,
-                        colored_parameters=self.colored_parameters,
-                        logical_view=self.logical_view,
-                        userlevel=self.userlevel))
-
-            for source_node_name, source_node in six.iteritems(pipeline.nodes):
-                for source_parameter, source_plug \
-                        in six.iteritems(source_node.plugs):
-                    for (dest_node_name, dest_parameter, dest_node, dest_plug,
-                        weak_link) in source_plug.links_to:
-                        if dest_node is pipeline.nodes.get(dest_node_name):
-                            self.add_link(
-                                (source_node_name, source_parameter),
-                                (dest_node_name, dest_parameter),
-                                active=source_plug.activated \
-                                      and dest_plug.activated,
-                                weak=weak_link)
-
-    def update_pipeline(self):
-        if self.logical_view:
-            self._update_logical_pipeline()
-        else:
-            self._update_regular_pipeline()
-
-    def _update_regular_pipeline(self):
-        # normal view
-        pipeline = self.pipeline
-        removed_nodes = []
-        #         print(self.gnodes)
-        for node_name, gnode in six.iteritems(self.gnodes):
-            if gnode.logical_view:
-                gnode.clear_plugs()
-                gnode.logical_view = False
-            if node_name in ('inputs', 'outputs'):
-                node = pipeline.nodes['']
-                # in case fields have been added/removed
-                if node_name == 'inputs':
-                    pipeline_inputs = SortedDictionary()
-                    for name, plug in six.iteritems(node.plugs):
-                        if not plug.output:
-                            field_meta = node.metadata(name)
-                            if not field_meta.get('hidden', False) \
-                                    and (field_meta.get('userlevel', None)
-                                            is None
-                                         or field_meta.get('userlevel')
-                                            <= self.userlevel):
-                                pipeline_inputs[name] = plug
-                    gnode.parameters = pipeline_inputs
-                else:
-                    pipeline_outputs = SortedDictionary()
-                    for name, plug in six.iteritems(node.plugs):
-                        if plug.output:
-                            field_meta = node.metadata(name)
-                            if not field_meta.get('hidden', False) \
-                                    and (field_meta.get('userlevel', None)
-                                            is None
-                                         or field_meta.get('userlevel')
-                                            <= self.userlevel):
-                                pipeline_outputs[name] = plug
-                    gnode.parameters = pipeline_outputs
-            else:
-                node = pipeline.nodes.get(node_name)
-                if node is None:  # removed node
-                    removed_nodes.append(node_name)
-                    continue
-            gnode.active = node.activated
-            gnode.update_node()
-
-        # handle removed nodes
-        for node_name in removed_nodes:
-            self.removeItem(self.gnodes[node_name])
-            self.gnodes.pop(node_name, None)
-            self.dim.pop(node_name, None)
-            self.pos.pop(node_name, None)
-
-        # check for added nodes
-        added_nodes = []
-        for node_name, node in six.iteritems(pipeline.nodes):
-            if node_name == '':
-                pipeline_inputs = SortedDictionary()
-                pipeline_outputs = SortedDictionary()
-                for name, plug in six.iteritems(node.plugs):
-                    if plug.output:
-                        pipeline_outputs[name] = plug
-                    else:
-                        pipeline_inputs[name] = plug
-                if pipeline_inputs and 'inputs' not in self.gnodes:
-                    self._add_node(
-                        'inputs', NodeGWidget(
-                            'inputs', pipeline_inputs, pipeline,
-                            process=pipeline,
-                            colored_parameters=self.colored_parameters,
-                            logical_view=self.logical_view,
-                            userlevel=self.userlevel))
-                if pipeline_outputs and 'outputs' not in self.gnodes:
-                    self._add_node(
-                        'outputs', NodeGWidget(
-                            'outputs', pipeline_outputs, pipeline,
-                            process=pipeline,
-                            colored_parameters=self.colored_parameters,
-                            logical_view=self.logical_view,
-                            userlevel=self.userlevel))
-            elif node_name not in self.gnodes:
-                process = node
-                if isinstance(node, Pipeline):
-                    sub_pipeline = node
-                else:
-                    sub_pipeline = None
-                self.add_node(node_name, node)
-
-        # links
-        to_remove = []
-        for source_dest, glink in six.iteritems(self.glinks):
-            source, dest = source_dest
-            source_node_name, source_param = source
-            dest_node_name, dest_param = dest
-            if source_node_name == 'inputs':
-                source_node_name = ''
-            if dest_node_name == 'outputs':
-                dest_node_name = ''
-            source_node = pipeline.nodes.get(source_node_name)
-            if source_node is None:
-                to_remove.append(source_dest)
-                continue
-            source_plug = source_node.plugs.get(source_param)
-            dest_node = pipeline.nodes.get(dest_node_name)
-            if dest_node is None:
-                to_remove.append(source_dest)
-                continue
-            dest_plug = dest_node.plugs.get(dest_param)
-            remove_glink = False
-            if source_plug is None or dest_plug is None:
-                # plug[s] removed
-                remove_glink = True
-            else:
-                active = source_plug.activated and dest_plug.activated
-                weak = [x[4] for x in source_plug.links_to \
-                        if x[:2] == (dest_node_name, dest_param)]
-                if len(weak) == 0:
-                    # link removed
-                    remove_glink = True
-                else:
-                    weak = weak[0]
-            if remove_glink:
-                to_remove.append(source_dest)
-            else:
-                glink.update_activation(active, weak, "current")
-        for source_dest in to_remove:
-            self._remove_link(source_dest)
-        # check added links
-        for source_node_name, source_node in six.iteritems(pipeline.nodes):
-            for source_parameter, source_plug \
-                    in six.iteritems(source_node.plugs):
-                for (dest_node_name, dest_parameter, dest_node, dest_plug,
-                     weak_link) in source_plug.links_to:
-                    if dest_node is pipeline.nodes.get(dest_node_name):
-                        self.add_link(
-                            (source_node_name, source_parameter),
-                            (dest_node_name, dest_parameter),
-                            active=source_plug.activated \
-                                   and dest_plug.activated,
-                            weak=weak_link)
-        self._update_steps()
-
-    def _update_steps(self):
-        pipeline = self.pipeline
-        if not hasattr(pipeline, 'pipeline_steps'):
-            return
-        steps = pipeline.pipeline_steps
-        if steps is None:
-            return
-        for node_name, node in six.iteritems(pipeline.nodes):
-            gnode = self.gnodes.get(node_name)
-            if gnode is None:
-                continue
-            labels = ['step: %s' % n.name for n in steps.fields()
-                      if node_name in steps.metadata(n).get('nodes', set())]
-            #print('update step labels on', node_name, ':', labels)
-            gnode.update_labels(labels)
-
-    def _update_logical_pipeline(self):
-        # update nodes plugs and links in logical view mode
-        pipeline = self.pipeline
-        # nodes state
-        removed_nodes = []
-        for node_name, gnode in six.iteritems(self.gnodes):
-            if not gnode.logical_view:
-                gnode.clear_plugs()
-                gnode.logical_view = True
-            if node_name in ('inputs', 'outputs'):
-                node = pipeline.nodes['']
-            else:
-                node = pipeline.nodes.get(node_name)
-                if node is None:  # removed node
-                    removed_nodes.append(node_name)
-                    continue
-            gnode.active = node.activated
-            gnode.update_node()
-
-        # handle removed nodes
-        for node_name in removed_nodes:
-            self.removeItem(self.gnodes[node_name])
-            del self.gnodes[node_name]
-
-        # check for added nodes
-        added_nodes = []
-        for node_name, node in six.iteritems(pipeline.nodes):
-            if node_name == '':
-                pipeline_inputs = SortedDictionary()
-                pipeline_outputs = SortedDictionary()
-                for name, plug in six.iteritems(node.plugs):
-                    if plug.output:
-                        pipeline_outputs['outputs'] = plug
-                    else:
-                        pipeline_inputs['inputs'] = plug
-                if pipeline_inputs and 'inputs' not in self.gnodes:
-                    self._add_node(
-                        'inputs', NodeGWidget(
-                            'inputs', pipeline_inputs, pipeline,
-                            process=pipeline,
-                            colored_parameters=self.colored_parameters,
-                            logical_view=self.logical_view,
-                            userlevel=self.userlevel))
-                if pipeline_outputs and 'outputs' not in self.gnodes:
-                    self._add_node(
-                        'outputs', NodeGWidget(
-                            'outputs', pipeline_outputs, pipeline,
-                            process=pipeline,
-                            colored_parameters=self.colored_parameters,
-                            logical_view=self.logical_view,
-                            userlevel=self.userlevel))
-            elif node_name not in self.gnodes:
-                process = node
-                if isinstance(node, Pipeline):
-                    sub_pipeline = node
-                else:
-                    sub_pipeline = None
-                self.add_node(node_name, node)
-
-        # links
-        # delete all links
-        for source_dest, glink in six.iteritems(self.glinks):
-            self.removeItem(glink)
-        self.glinks = {}
-        # recreate links
-        for source_node_name, source_node in six.iteritems(pipeline.nodes):
-            for source_parameter, source_plug \
-                    in six.iteritems(source_node.plugs):
-                for (dest_node_name, dest_parameter, dest_node, dest_plug,
-                     weak_link) in source_plug.links_to:
-                    if dest_node is pipeline.nodes.get(dest_node_name):
-                        self.add_link(
-                            (source_node_name, source_parameter),
-                            (dest_node_name, dest_parameter),
-                            active=source_plug.activated \
-                                   and dest_plug.activated,
-                            weak=weak_link)
-        self._update_steps()
-
-    def set_enable_edition(self, state=True):
-        self._enable_edition = state
-
-    def edition_enabled(self):
-        return self._enable_edition
-
-    def keyPressEvent(self, event):
-        super(PipelineScene, self).keyPressEvent(event)
-        if not event.isAccepted():
-            if event.key() == QtCore.Qt.Key_P:
-                # print position of boxes
-                event.accept()
-                pview = self.parent()
-                pview.print_node_positions()
-            elif event.key() == QtCore.Qt.Key_T:
-                for item in self.items():
-                    if isinstance(item, boxItem):
-                        item.focusOutEvent(Qt.QFocusEvent(Qt.QEvent.FocusOut))
-                # toggle logical / full view
-                pview = self.parent()
-                pview.switch_logical_view()
-                event.accept()
-            elif event.key() == QtCore.Qt.Key_A:
-                # auto-set nodes positions
-                pview = self.parent()
-                pview.auto_dot_node_positions()
-
-        #             elif Qt.QKeySequence(event.key()+int(event.modifiers())) == Qt.QKeySequence("Ctrl+Z"):
-        #                 self.undoTyping_clicked.emit()
-
-        return QtGui.QGraphicsScene.keyPressEvent(self, event)
-
-    def link_tooltip_text(self, source_dest):
-        '''Tooltip text for the fiven link
-
-        Parameters
-        ----------
-        source_dest: tupe (2 tuples of 2 strings)
-            link description:
-            ((source_node, source_param), (dest_node, dest_param))
-        '''
-        source_node_name = source_dest[0][0]
-        dest_node_name = source_dest[1][0]
-        if source_node_name in ('inputs', 'outputs'):
-            proc = self.pipeline
-            source_node_name = ''
-            source_node = self.pipeline.nodes[source_node_name]
-        else:
-            source_node = self.pipeline.nodes[source_node_name]
-            proc = source_node
-        if dest_node_name in ('inputs', 'outputs'):
-            dest_node_name = ''
-        splug = source_node.plugs[source_dest[0][1]]
-        link = [l for l in splug.links_to \
-                if l[0] == dest_node_name and l[1] == source_dest[1][1]][0]
-        if splug.activated and link[3].activated:
-            active = '<font color="#ffa000">activated</font>'
-        else:
-            active = '<font color="#a0a0a0">inactive</font>'
-        if link[4]:
-            weak = '<font color="#e0c0c0">weak</font>'
-        else:
-            weak = '<b>strong</b>'
-        name = source_dest[0][1]
-        value = getattr(proc, name, undefined)
-        field = proc.field(name)
-        field_type_str = controller.type_str(field)
-        inst_type = self.get_instance_type_string(value)
-        typestr = ('%s (%s)' % (inst_type, field_type_str)).replace(
-            '<', '').replace('>', '')
-        msg = '''<h3>%s</h3>
-<table cellspacing="6">
-    <tr>
-      <td><b>Link:</b></td>
-      <td>%s</td>
-      <td>%s</td>
-    </tr>
-</table>
-<table>
-  <tr>
-    <td><b>type:</b></td>
-    <td>%s</td>
-  </tr>
-  <tr>
-    <td><b>value:</b></td>
-    <td>%s</td>
-  </tr>
-''' \
-              % (source_dest[0][1], active, weak, typestr, str(value))
-        if controller.is_path(field) or field.type is controller.Any:
-            if self.is_existing_path(value):
-                msg += '''    <tr>
-      <td></td>
-      <td>existing path</td>
-    </tr>
-'''
-            elif not field.type is controller.Any:
-                msg += '''    <tr>
-      <td></td>
-      <td><font color="#a0a0a0">non-existing path</font></td>
-    </tr>
-'''
-        msg += '</table>'
-        return msg
-
-    @staticmethod
-    def get_instance_type_string(value):
-        if value is None:
-            return 'None'
-        if value is undefined:
-            return 'undefined'
-        return type(value).__name__
-
-    @staticmethod
-    def is_existing_path(value):
-        if value not in (None, undefined) \
-                and type(value) is str and os.path.exists(value):
-            return True
-        return False
-
-    @staticmethod
-    def html_doc(doc_text):
-        # TODO: sphinx transform
-        text = doc_text.replace('<', '&lt;')
-        text = text.replace('>', '&gt;')
-        return text
-
-    def plug_tooltip_text(self, node, name):
-        '''Tooltip text for a node plug
-        '''
-        if node.name in ('inputs', 'outputs'):
-            proc = self.pipeline
-            splug = self.pipeline.plugs[name]
-        else:
-            src = self.pipeline.nodes[node.name]
-            splug = src.plugs.get(name)
-            if not splug:
-                return None
-            proc = src
-        if splug.output:
-            output = '<font color="#d00000">output</font>'
-        else:
-            output = '<font color="#00d000">input</font>'
-        if splug.enabled:
-            enabled = 'enabled'
-        else:
-            enabled = '<font color="#a0a0a0">disabled</font>'
-        if splug.activated:
-            activated = 'activated'
-        else:
-            activated = '<font color="#a0a0a0">inactive</font>'
-        if splug.optional:
-            optional = '<font color="#00d000">optional</font>'
-        else:
-            optional = 'mandatory'
-        value = getattr(proc, name, undefined)
-        field = proc.field(name)
-        field_type_str = controller.type_str(field)
-        if proc.metadata(field).get('output', False) \
-                and proc.metadata(field).get('input_filename', None) is False:
-            field_type_str += ', output filename'
-        typestr = ('%s (%s)' % (self.get_instance_type_string(value),
-                                field_type_str)).replace(
-            '<', '').replace('>', '')
-        msg = '''<h3>%s</h3>
-<table cellspacing="6">
-    <tr>
-      <td><b>Plug:</b></td>
-      <td>%s</td>
-      <td>%s</td>
-      <td>%s</td>
-      <td>%s</td>
-    </tr>
-</table>
-<table>
-    <tr>
-      <td><b>type:</b></td>
-      <td>%s</td>
-    </tr>
-    <tr>
-      <td><b>value:</b></td>
-      <td>%s</td>
-    </tr>
-''' \
-              % (name, output, optional, enabled, activated, typestr, str(value))
-        if controller.is_path(field) or field.type is controller.Any:
-            if self.is_existing_path(value):
-                msg += '''    <tr>
-      <td></td>
-      <td>existing path</td>
-    </tr>
-'''
-            elif not field.type is controller.Any:
-                msg += '''    <tr>
-      <td></td>
-      <td><font color="#a0a0a0">non-existing path</font></td>
-    </tr>
-'''
-        msg += '</table>'
-        desc = proc.metadata(field).get('desc', None)
-        if desc:
-            msg += '\n<h3>Description:</h3>\n'
-            msg += self.html_doc(desc)
-        return msg
-
-    def node_tooltip_text(self, gnode):
-        process = gnode.process
-        msg = getattr(process, '__doc__', '')
-        # msg = self.html_doc(doc)
-        return msg
-
-    def _parentgnode(self, item):
-        if qt_backend.get_qt_backend() != 'PyQt5':
-            return item.parentItem()
-        # in PyQt5 (certain versions at least, Ubuntu 16.04) parentItem()
-        # returns something inappropriate, having the wrong type
-        # QGraphicsVideoItem, probably a cast mistake, and which leads to
-        # a segfault, so we have to get it a different way.
-        nodes = [node for node in self.gnodes.values()
-                 if item in node.childItems()]
-        if len(nodes) == 1:
-            return nodes[0]
-
-    def helpEvent(self, event):
-        '''
-        Display tooltips on plugs and links
-        '''
-        if self.logical_view:
-            event.setAccepted(False)
-            super(PipelineScene, self).helpEvent(event)
-            return
-        item = self.itemAt(event.scenePos(), Qt.QTransform())
-        if isinstance(item, Link):
-            for source_dest, glink in six.iteritems(self.glinks):
-                if glink is item:
-                    text = self.link_tooltip_text(source_dest)
-                    item.setToolTip(text)
-                    break
-        elif isinstance(item, Plug):
-            node = self._parentgnode(item)
-            found = False
-            for name, plug in six.iteritems(node.in_plugs):
-                if plug is item:
-                    found = True
-                    break
-            if not found:
-                for name, plug in six.iteritems(node.out_plugs):
-                    if plug is item:
-                        found = True
-                        break
-            if found:
-                text = self.plug_tooltip_text(node, name)
-                item.setToolTip(text)
-        elif isinstance(item, QtGui.QGraphicsRectItem):
-            node = self._parentgnode(item)
-            if isinstance(node, NodeGWidget):
-                text = self.node_tooltip_text(node)
-                item.setToolTip(text)
-        elif isinstance(item, QtGui.QGraphicsProxyWidget):
-            # PROBLEM: tooltips in child graphics scenes seem not to popup.
-            #
-            # to force them we would have to translate the event position to
-            # the sub-scene position, and call the child scene helpEvent()
-            # method, with a custom event.
-            # However this is not possible, since QGraphicsSceneHelpEvent
-            # does not provide a public (nor even protected) constructor, and
-            # secondarily helpEvent() is protected.
-            event.setAccepted(False)
-
-        super(PipelineScene, self).helpEvent(event)
-
-    def remove_node(self, node_name):
-        gnode = self.gnodes[node_name]
-        todel = set()
-        for link, glink in six.iteritems(self.glinks):
-            if link[0][0] == node_name or link[1][0] == node_name:
-                self.removeItem(glink)
-                todel.add(link)
-        for link in todel:
-            del self.glinks[link]
-        self.removeItem(gnode)
-        del self.gnodes[node_name]
-
-    def _link_right_clicked(self, link):
-        # find the link in list
-        # print('Scene._link_right_clicked:', link)
-        for source_dest, glink in six.iteritems(self.glinks):
-            if glink is link:
-                self.link_right_clicked.emit(
-                    source_dest[0][0], source_dest[0][1],
-                    source_dest[1][0], source_dest[1][1])
-                break
-
-    def _link_keydelete_clicked(self, link):
-        for source_dest, glink in six.iteritems(self.glinks):
-            if glink is link:
-                self.link_keydelete_clicked.emit(
-                    source_dest[0][0], source_dest[0][1],
-                    source_dest[1][0], source_dest[1][1])
-                break
-
-    def _node_keydelete_clicked(self, node):
-        self.node_keydelete_clicked.emit(node.name)
-
-    def typeLink(self, name_node, name_plug):
-
-        if name_node in ('inputs', 'outputs'):
-            proc = self.pipeline
-            splug = self.pipeline.plugs[name_plug]
-        else:
-            src = self.pipeline.nodes[name_node]
-            splug = src.plugs[name_plug]
-            proc = src
-
-        value = getattr(proc, name_plug)
-
-        field_type_str = controller.type_str(proc.field(name_plug))
-        return field_type_str
-
-
-class PipelineDevelopperView(QGraphicsView):
-    '''
-    Pipeline representation as a graph, using boxes and arrows.
-
-    Based on Qt QGraphicsView, this can be used as a Qt QWidget.
-
-    Qt signals are emitted on a right click on a node box, and on a double
-    click on a sub-pipeline box, to allow handling at a higher level. Default
-    behaviors can be enabled using constructor parameters.
-
-    Ctrl + double click opens sub-pipelines in embedded views inside their
-    parent box.
-
-    Attributes
-    ----------
-    subpipeline_clicked
-    node_right_clicked
-    process_clicked
-    node_clicked
-    node_clicked_ctrl
-    plug_clicked
-    plug_right_clicked
-    link_right_clicked
-    colored_parameters
-    scene
-
-    Methods
-    -------
-    __init__
-    set_pipeline
-    is_logical_view
-    set_logical_view
-    zoom_in
-    zoom_out
-    openProcessController
-    add_embedded_subpipeline
-    onLoadSubPipelineClicked
-    onOpenProcessController
-    enableNode
-    enable_step
-    disable_preceding_steps
-    disable_following_steps
-    enable_preceding_steps
-    enable_following_steps
-    set_switch_value
-    disable_done_steps
-    enable_all_steps
-    check_files
-    auto_dot_node_positions
-    save_dot_image_ui
-    reset_initial_nodes_positions
-    window
-    '''
-    subpipeline_clicked = QtCore.Signal(str, Process,
-                                        QtCore.Qt.KeyboardModifiers)
-    '''Signal emitted when a sub pipeline has to be open.'''
-    process_clicked = QtCore.Signal(str, Process)
-    node_clicked = QtCore.Signal(str, Node)
-    '''Signal emitted when a node box has to be open.'''
-    node_clicked_ctrl = QtCore.Signal(str, Process)
-    '''Signal emitted when a node box has to be in the foreground.'''
-    switch_clicked = QtCore.Signal(str, Switch)
-    '''Signal emitted when a switch box has to be open.'''
-    node_right_clicked = QtCore.Signal(str, Controller)
-    '''Signal emitted when a node box is right-clicked'''
-    plug_clicked = QtCore.Signal(str)
-    '''Signal emitted when a plug is clicked'''
-    plug_right_clicked = QtCore.Signal(str)
-    '''Signal emitted when a plug is right-clicked'''
-    link_right_clicked = QtCore.Signal(str, str, str, str)
-    '''Signal emitted when a link is right-clicked'''
-    edit_sub_pipeline = QtCore.Signal(Pipeline)
-    '''Signal emitted when a sub-pipeline has to be edited'''
-    open_filter = QtCore.Signal(str)
-    '''Signal emitted when an Input Filter has to be opened'''
-    export_to_db_scans = QtCore.Signal(str)
-    '''Signal emitted when an Input Filter has to be linked to database_scans'''
-    link_keydelete_clicked = QtCore.Signal(str, str, str, str)
-    node_keydelete_clicked = QtCore.Signal(str)
-
-    scene = None
-=======
 class PipelineDevelopperView(PipelineDeveloperView):
->>>>>>> b6ccfb73
     '''
     This is a compatibility class for the former, misspelled,
     PipelineDevelopperView (with two "p"s) which should be spelled
     PipelineDeveloperView now. This class issues a deprecation warning and
     otherwise behaves the same.
     '''
-<<<<<<< HEAD
-    If enabled (default), parameters in nodes boxes are displayed with color
-    codes representing their state, and the state of their values: output
-    parameters, empty values, existing files, non-existing files...
-
-    When colored_parameters is set, however, callbacks have to be installed to
-    track changes in fields values, so this actually has an overhead.
-    When colored_parameters is used, the color code is as follows:
-
-    * black pamameter name: input
-    * red parameter name: output
-    * italics parameter name: Undefined, None, or empty string value
-    * bold parameter name: existing file or directory name
-    * regular font parameter name: non-existing file, or non-file parameter type
-    * black plug: mandatory
-    * green plug: optional
-    * grey plug: mandatory, inactive
-    * light green plug: optional, inactive
-    * grey link: inactive
-    * orange link: active
-    * dotted line link: weak link
-    '''
-
-    class ProcessNameEdit(Qt.QLineEdit):
-        ''' A specialized QLineEdit with completion for process name
-        '''
-        def __init__(self, parent=None,
-                     class_type_check=process_instance.is_process):
-            super(PipelineDevelopperView.ProcessNameEdit,
-                  self).__init__(parent)
-            self.compl = QtGui.QCompleter([])
-            self.setCompleter(self.compl)
-            self.textEdited.connect(self.on_text_edited)
-            self.py_cache = {}  # cache for loaded python files
-            self.class_type_check = class_type_check
-
-        @staticmethod
-        def _execfile(filename):
-            glob_dict = {}
-            exec(compile(open(filename, "rb").read(), filename, 'exec'),
-                 glob_dict, glob_dict)
-            return glob_dict
-
-        def load_py(self, filename):
-            if filename not in self.py_cache:
-                try:
-                    self.py_cache[filename] = self._execfile(filename)
-                except Exception as e:
-                    print('exception while executing file %s:' % filename, e)
-                    return {}
-            return self.py_cache[filename]
-
-        def get_processes_or_modules(self, filename):
-            file_dict = self.load_py(filename)
-            processes = []
-            for name, item in six.iteritems(file_dict):
-                if self.class_type_check(item) or inspect.ismodule(item):
-                    processes.append(name)
-            return processes
-
-        def on_text_edited(self, text):
-            compl = set()
-            modpath = str(text).split('.')
-            current_mod = None
-            paths = []
-            sel = set()
-            mod = None
-            if len(modpath) > 1:
-                current_mod = '.'.join(modpath[:-1])
-                try:
-                    mod = importlib.import_module(current_mod)
-                except ImportError:
-                    mod = None
-                if mod:
-                    if os.path.basename(mod.__file__).startswith(
-                            '__init__.py'):
-                        paths = [os.path.dirname(mod.__file__)]
-                    # add process/pipeline objects in current_mod
-                    procs = [item for k, item
-                             in six.iteritems(mod.__dict__)
-                             if self.class_type_check(item)
-                             or inspect.ismodule(item)]
-                    compl.update(['.'.join([current_mod, c.__name__])
-                                  for c in procs])
-            if not mod:
-                # no current module
-                # is it a path name ?
-                pathname, filename = os.path.split(str(text))
-                if os.path.isdir(pathname):
-                    # look for class in python file filename.py#classname
-                    elements = filename.split('.py#')
-                    if len(elements) == 2:
-                        filename = elements[0] + '.py'
-                        object_name = elements[1]
-                        full_path = os.path.join(pathname, filename)
-                        processes = self.get_processes_or_modules(full_path)
-                        if object_name != '':
-                            processes = [p for p in processes
-                                         if p.startswith(object_name)]
-                        compl.update(['#'.join((full_path, p))
-                                      for p in processes])
-                    else:
-                        # look for matching xml files
-                        for f in os.listdir(pathname):
-                            if (f.endswith('.xml')
-                                or os.path.isdir(os.path.join(pathname,
-                                                              f))) \
-                                    and f.startswith(filename):
-                                compl.add(os.path.join(pathname, f))
-                            elif f.endswith('.py'):
-                                compl.add(os.path.join(pathname, f))
-                else:
-                    paths = sys.path
-            for path in paths:
-                if path == '':
-                    path = '.'
-                try:
-                    for f in os.listdir(path):
-                        if f.endswith('.py'):
-                            sel.add(f[:-3])
-                        elif f.endswith('.pyc') or f.endswith('.pyo'):
-                            sel.add(f[:-4])
-                        elif f.endswith('.xml'):
-                            sel.add(f)
-                        elif '.' not in f \
-                                and os.path.isdir(os.path.join(
-                            path, f)):
-                            sel.add(f)
-                except OSError:
-                    pass
-            begin = modpath[-1]
-            cm = []
-            if current_mod is not None:
-                cm = [current_mod]
-            compl.update(['.'.join(cm + [f]) for f in sel \
-                          if f.startswith(modpath[-1])])
-            model = self.compl.model()
-            model.setStringList(list(compl))
-
     def __init__(self, pipeline=None, parent=None, show_sub_pipelines=False,
                  allow_open_controller=False, logical_view=False,
                  enable_edition=False, userlevel=0):
-        '''PipelineDevelopperView
-
-        Parameters
-        ----------
-        pipeline:  Pipeline (optional)
-            pipeline object to be displayed
-            If omitted an empty pipeline will be used, and edition mode will be
-            activated.
-        parent:  QWidget (optional)
-            parent widget
-        show_sub_pipelines:  bool (optional)
-            if set, sub-pipelines will appear as red/pink boxes and a double
-            click on one of them will open another window with the sub-pipeline
-            structure in it
-        allow_open_controller:  bool (optional)
-            if set, a right click on any box will open another window with the
-            underlying node controller, allowing to see and edit parameters
-            values, switches states, etc.
-        logical_view:  bool (optional)
-            if set, plugs and links between plugs are hidden, only links
-            between nodes are displayed.
-        enable_edition: bool (optional)
-            if set, pipeline edition features are available in GUI and menus:
-            adding process boxes, drawing links etc. If pipeline is not
-            specified, then edition will be activated anyway.
-        '''
-
-        super(PipelineDevelopperView, self).__init__(parent)
-
-        # self.setAlignment(QtCore.Qt.AlignTop | QtCore.Qt.AlignLeft)
-        self.setAlignment(QtCore.Qt.AlignCenter)
-        self.centerOn(0,0)
-
-        self.setRenderHints(Qt.QPainter.Antialiasing | Qt.QPainter.SmoothPixmapTransform)
-        self.setBackgroundBrush(QtGui.QColor(60, 60, 60))
-        self.scene = None
-        self.colored_parameters = True
-        self._show_sub_pipelines = show_sub_pipelines
-        self._allow_open_controller = allow_open_controller
-        self._logical_view = logical_view
-        self._enable_edition = enable_edition
-        self._pipeline_filename = ""
-        self._restricted_edition = False
-        self.disable_overwrite = False
-        self._userlevel = userlevel
-        self.doc_browser = None
-
-        self.set_pipeline(pipeline)
-        self._grab = False
-        self._grab_link = False
-        self.plug_clicked.connect(self._plug_clicked)
-        self.plug_right_clicked.connect(self._plug_right_clicked)
-        self.link_right_clicked.connect(self._link_clicked)
-        self.node_clicked_ctrl.connect(self._node_clicked_ctrl)
-        self.link_keydelete_clicked.connect(self._link_delete_clicked)
-        self.node_keydelete_clicked.connect(self._node_delete_clicked)
-
-    def __del__(self):
-        #print('PipelineDevelopperView.__del__')
-        self.release_pipeline(delete=True)
-        # super(PipelineDevelopperView, self).__del__()
-
-    @property
-    def userlevel(self):
-        return self._userlevel
-
-    @userlevel.setter
-    def userlevel(self, value):
-        self._userlevel = value
-        if self.scene:
-            self.scene.userlevel = value
-        for widget in self.findChildren(QtGui.QWidget):
-            if hasattr(widget, 'userlevel'):
-                widget.userlevel = value
-
-    def ensure_pipeline(self, pipeline):
-        '''
-        Check that we have a pipeline or a process
-        '''
-        if pipeline is None:
-            pipeline = Pipeline()
-            enable_edition = True
-
-        if not isinstance(pipeline, Pipeline):
-            if isinstance(pipeline, Process):
-                process = pipeline
-                pipeline = Pipeline()
-                pipeline.set_study_config(process.get_study_config())
-                pipeline.add_process(process.name, process)
-                pipeline.autoexport_nodes_parameters()
-                pipeline.node_position["inputs"] = (0., 0.)
-                pipeline.node_position[process.name] = (300., 0.)
-                pipeline.node_position["outputs"] = (600., 0.)
-                # pipeline.scene_scale_factor = 0.5
-                pipeline.node_dimension[process.name] = (300., 200.) #add by Irmage OM
-            else:
-                raise Exception("Expect a Pipeline or a Process, not a "
-                                "'{0}'.".format(repr(pipeline)))
-        return pipeline
-
-    def _set_pipeline(self, pipeline):
-        pos = {}
-        dim = {}
-        if self.scene:
-            pos = self.scene.pos
-            dim = self.scene.dim #add by Irmage OM
-            # pprint(dict((i, (j.x(), j.y())) for i, j in six.iteritems(pos)))
-        if hasattr(pipeline, 'node_position'):
-            for i, j in six.iteritems(pipeline.node_position):
-                if isinstance(j, QtCore.QPointF):
-                    pos[i] = j
-                else:
-                    pos[i] = QtCore.QPointF(*j)
-        
-        ############### add by Irmage OM #######################
-        if hasattr(pipeline, 'node_dimension'):
-            for i, j in six.iteritems(pipeline.node_dimension):
-                if isinstance(j, QtCore.QPointF):
-                    dim[i] = (j.x(), j.y())
-                else:
-                    dim[i] = j
-                    
-#         print("_set_pipeline : ",pos," ; ",dim)
-        #######################################################            
-        self.release_pipeline()
-        self.scene.set_pipeline(pipeline)
-        self.scene.pos = pos
-        self.scene.dim = dim
-        if pipeline is not None:
-            self.setWindowTitle(pipeline.name)
-            # Try to initialize the scene scale factor
-            if hasattr(pipeline, "scene_scale_factor"):
-                self.scale(
-                    pipeline.scene_scale_factor, pipeline.scene_scale_factor)
-
-            self.reset_initial_nodes_positions()
-        
-        ################" add by Irmage #############################################
-        self.fitInView(self.sceneRect(), QtCore.Qt.KeepAspectRatio)
-        #############################################################################
-        
-
-    def set_pipeline(self, pipeline):
-        '''
-        Assigns a new pipeline to the view.
-        '''
-        pipeline = self.ensure_pipeline(pipeline)
-        self._set_pipeline(pipeline)
-        if pipeline is not None:
-            # Setup callback to update view when pipeline state is modified
-            pipeline.selection_changed.add(self._reset_pipeline)
-            pipeline.on_fields_change.add(self._reset_pipeline)
-            if hasattr(pipeline, 'pipeline_steps'):
-                pipeline.pipeline_steps.on_attributes_change(
-                    self._reset_pipeline)
-
-    def release_pipeline(self, delete=False):
-        '''
-        Releases the pipeline currently viewed (and remove the callbacks)
-
-        If ``delete`` is set, this means the view is within deletion process
-        and a new scene should not be built
-        '''
-        # Setup callback to update view when pipeline state is modified
-        pipeline = None
-        if self.scene is not None:
-            pipeline = self.scene.pipeline
-        if pipeline is not None:
-            if hasattr(pipeline, 'pipeline_steps'):
-                pipeline.pipeline_steps.on_attribute_change.remove(
-                    self._reset_pipeline)
-            pipeline.selection_changed.remove(self._reset_pipeline)
-            pipeline.on_fields_change.remove(self._reset_pipeline)
-        if not delete and (pipeline is not None or self.scene is None):
-            self.scene = PipelineScene(self, userlevel=self.userlevel)
-            self.scene.set_enable_edition(self._enable_edition)
-            self.scene.logical_view = self._logical_view
-            self.scene.colored_parameters = self.colored_parameters
-            self.scene.subpipeline_clicked.connect(self.subpipeline_clicked)
-            self.scene.subpipeline_clicked.connect(self.onLoadSubPipelineClicked)
-            self.scene.process_clicked.connect(self._node_clicked)
-            self.scene.node_clicked.connect(self._node_clicked)
-            self.scene.node_clicked_ctrl.connect(self._node_clicked_ctrl)
-            self.scene.switch_clicked.connect(self.switch_clicked)
-            self.scene.node_right_clicked.connect(self.node_right_clicked)
-            self.scene.node_right_clicked.connect(self.onOpenProcessController)
-            self.scene.plug_clicked.connect(self.plug_clicked)
-            self.scene.plug_right_clicked.connect(self.plug_right_clicked)
-            self.scene.link_right_clicked.connect(self.link_right_clicked)
-            self.scene.link_keydelete_clicked.connect(self.link_keydelete_clicked)
-            self.scene.node_keydelete_clicked.connect(self.node_keydelete_clicked)
-            self.scene.pos = {}
-            self.scene.dim = {}
-            self.setWindowTitle('<no pipeline>')
-            self.setScene(self.scene)
-
-    def is_logical_view(self):
-        '''
-        in logical view mode, plugs and links between plugs are hidden, only
-        links between nodes are displayed.
-        '''
-        return self._logical_view
-
-    def set_logical_view(self, state):
-        '''
-        in logical view mode, plugs and links between plugs are hidden, only
-        links between nodes are displayed.
-
-        Parameters
-        ----------
-        state:  bool (mandatory)
-            to set/unset the logical view mode
-        '''
-        self._logical_view = state
-        self._reset_pipeline()
-
-    def _reset_pipeline(self):
-        # self._set_pipeline(pipeline)
-        self.scene.logical_view = self._logical_view
-        self.scene.update_pipeline()
-
-    def zoom_in(self):
-        '''
-        Zoom the view in, applying a 1.2 zoom factor
-        '''
-        self.scale(1.2, 1.2)
-
-    def zoom_out(self):
-        '''
-        Zoom the view out, applying a 1/1.2 zool factor
-        '''
-        self.scale(1.0 / 1.2, 1.0 / 1.2)
-
-    def edition_enabled(self):
-        '''
-        Get the editable state
-        '''
-        return self._enable_edition
-
-    def set_enable_edition(self, state=True):
-        '''
-        Set the editable state. Edition allows to modify a pipeline: adding /
-        removing process boxes and switches, drawing links, etc.
-        '''
-        self._enable_edition = state
-        self.scene.set_enable_edition(state)
-
-    def is_restricted_edition_mode(self):
-        '''
-        Get the restricted mode status
-
-        Returns
-        -------
-        enabled: bool
-        '''
-        return self._restricted_edition
-
-    def set_restricted_edition_mode(self, enabled):
-        '''
-        Set the restricted edition mode. In restricted mode, some background
-        menu actions ("add process", "open node controller"...) are not
-        available.
-
-        Parameters
-        ----------
-        enabled: bool
-        '''
-        self._restricted_edition = enabled
-
-    def wheelEvent(self, event):
-        done = False
-        if event.modifiers() == QtCore.Qt.ControlModifier:
-            item = self.itemAt(event.pos())
-            if not isinstance(item, QtGui.QGraphicsProxyWidget):
-                done = True
-                if qt_backend.get_qt_backend() == 'PyQt5':
-                    delta = event.angleDelta().y()
-                else:
-                    delta = event.delta()
-                if delta < 0:
-                    self.zoom_out()
-                else:
-                    self.zoom_in()
-                event.accept()
-        if not done:
-            super(PipelineDevelopperView, self).wheelEvent(event)
-
-    def mousePressEvent(self, event):
-        super(PipelineDevelopperView, self).mousePressEvent(event)
-        if not event.isAccepted():
-            if event.button() == QtCore.Qt.RightButton:
-                self.open_background_menu()
-            else:
-                self._grab = True
-                self._grabpos = event.pos()
-
-            #             print("background clicked")
-
-            for source_dest, glink in six.iteritems(self.scene.glinks):
-                glink.fonced_viewer(False)
-            for node_name, gnode in six.iteritems(self.scene.gnodes):
-                gnode.fonced_viewer(False)
-
-    def mouseReleaseEvent(self, event):
-        self._grab = False
-        if self._grab_link:
-            event.accept()
-            try:
-                self._release_grab_link(event)
-            except Exception as e:
-                print("source to destination types are not compatible")
-                print(e)
-
-        super(PipelineDevelopperView, self).mouseReleaseEvent(event)
-        self.scene.update()
-
-    def mouseMoveEvent(self, event):
-        if self._grab:
-            event.accept()
-            translation = event.pos() - self._grabpos
-            self._grabpos = event.pos()
-            self.horizontalScrollBar().setValue(
-                self.horizontalScrollBar().value() - int(translation.x()))
-            self.verticalScrollBar().setValue(
-                self.verticalScrollBar().value() - int(translation.y()))
-        elif self._grab_link:
-            self._move_grab_link(event)
-            event.accept()
-        else:
-            super(PipelineDevelopperView, self).mouseMoveEvent(event)
-
-    def dragEnterEvent(self, event):
-        """Event handler when the mouse enters the widget.
-
-        :param event: event
-        """
-
-        if event.mimeData().hasFormat('component/name'):
-            event.accept()
-
-    def dragMoveEvent(self, event):
-        """Event handler when the mouse moves in the widget.
-
-        :param event: event
-        """
-
-        if event.mimeData().hasFormat('component/name'):
-            event.accept()
-
-    def dropEvent(self, event):
-        """Event handler when something is dropped in the widget.
-
-        :param event: event
-
-        """
-
-        if event.mimeData().hasFormat('component/name'):
-            self.click_pos = QtGui.QCursor.pos()
-            path = bytes(event.mimeData().data('component/name'))
-            self.drop_process(path.decode('utf8'))
-
-    def drop_process(self, path):
-        """Find the dropped process in the system's paths.
-
-        :param path: class's path (e.g. "nipype.interfaces.spm.Smooth") (str)
-        """
-
-        package_name, process_name = os.path.splitext(path)
-        process_name = process_name[1:]
-        __import__(package_name)
-        pkg = sys.modules[package_name]
-        for name, instance in sorted(list(pkg.__dict__.items())):
-            if name == process_name:
-                if issubclass(instance, Node):
-                    # it's a node
-                    try:
-                        QtGui.QApplication.setOverrideCursor(
-                            QtCore.Qt.WaitCursor)
-                        self.add_named_node(None, instance)
-                        QtGui.QApplication.restoreOverrideCursor()
-                        return
-                    except Exception as e:
-                        print(e)
-                        return
-                try:
-                    process = get_process_instance(instance)
-                except Exception as e:
-                    print(e)
-                    return
-                else:
-                    QtGui.QApplication.setOverrideCursor(QtCore.Qt.WaitCursor)
-                    self.add_named_process(instance)
-                    QtGui.QApplication.restoreOverrideCursor()
-
-    def add_embedded_subpipeline(self, subpipeline_name, scale=None):
-        '''
-        Adds an embedded sub-pipeline inside its parent node.
-        '''
-        gnode = self.scene.gnodes.get(str(subpipeline_name))
-        if gnode is not None:
-            sub_pipeline \
-                = self.scene.pipeline.nodes[str(subpipeline_name)]
-            gnode.add_subpipeline_view(
-                sub_pipeline, self._allow_open_controller, scale=scale)
-
-    def onLoadSubPipelineClicked(self, node_name, sub_pipeline, modifiers):
-        """ Event to load a open a sub-pipeline view.
-        If ctrl is pressed the new view will be embedded in its parent node
-        box.
-        """
-        if self._show_sub_pipelines:
-            if modifiers & QtCore.Qt.ControlModifier:
-                try:
-                    self.add_embedded_subpipeline(node_name)
-                    return
-                except KeyError:
-                    print('node not found in:')
-                    print(list(self.scene.gnodes.keys()))
-            sub_view = PipelineDevelopperView(
-                sub_pipeline,
-                show_sub_pipelines=self._show_sub_pipelines,
-                allow_open_controller=self._allow_open_controller,
-                enable_edition=self.edition_enabled(),
-                logical_view=self._logical_view, userlevel=self.userlevel)
-            # set self.window() as QObject parent (not QWidget parent) to
-            # prevent the sub_view to close/delete immediately
-            QtCore.QObject.setParent(sub_view, self.window())
-            sub_view.setAttribute(QtCore.Qt.WA_DeleteOnClose)
-            sub_view.setWindowTitle(node_name)
-            sub_view.doc_browser = self
-            self.scene.update()
-            sub_view.show()
-
-    def window(self):
-        '''
-        window() is overloaded from QWidget.window() to handle embedded views
-        cases.
-        A PipelineDevelopperView may be displayed inside a NodeGWidget.
-        In this case, we want to go up to the parent scene's window to the
-        "real" top window, where QWidget.window() will end in the current
-        graphics scene.
-        '''
-        if hasattr(self, '_graphics_item'):
-            return self._graphics_item.scene().views()[0].window()
-        else:
-            return super(PipelineDevelopperView, self).window()
-
-    def onOpenProcessController(self, node_name, process):
-        """ Event to open a sub-process/sub-pipeline controller
-        """
-        if self._allow_open_controller:
-            self.open_node_menu(node_name, process)
-
-    def openProcessController(self):
-        sub_view = QtGui.QScrollArea()
-        node_name = self.current_node_name
-        if node_name in ('inputs', 'outputs'):
-            node_name = ''
-        process = self.scene.pipeline.nodes[node_name]
-        # force instantiating a completion engine (since
-        # AttributedProcessWidget does not force it)
-        if hasattr(process, 'get_study_config'):  # exclude custom nodes
-            engine = process.get_study_config().engine
-            from capsul.attributes.completion_engine \
-                import ProcessCompletionEngine
-            ce = ProcessCompletionEngine.get_completion_engine(process)
-
-        cwidget = AttributedProcessWidget(
-            process, enable_attr_from_filename=True, enable_load_buttons=True,
-            userlevel=self.userlevel)
-        sub_view.setWidget(cwidget)
-        sub_view.setWidgetResizable(True)
-        sub_view.setAttribute(QtCore.Qt.WA_DeleteOnClose)
-        sub_view.setWindowTitle(self.current_node_name)
-        # try to resize to a width that doesn't need an horizontal scrollbar
-        sub_view.resize(
-            cwidget.controller_widget.parent().parent().sizeHint().width(),
-            sub_view.sizeHint().height())
-        sub_view.show()
-        # set self.window() as QObject parent (not QWidget parent) to
-        # prevent the sub_view to close/delete immediately
-        QtCore.QObject.setParent(sub_view, self.window())
-
-    def open_node_menu(self, node_name, process):
-        """ right-click popup menu for nodes
-        """
-        node_name = six.text_type(node_name)  # in case it is a QString
-        node_type = 'process'
-        if isinstance(process, OptionalOutputSwitch):
-            node_type = 'opt. output switch'
-        elif isinstance(process, Switch):
-            node_type = 'switch'
-        menu = QtGui.QMenu('Node: %s' % node_name, None)
-        title = menu.addAction('Node: %s (%s)' % (node_name, node_type))
-        title.setEnabled(False)
-        menu.addSeparator()
-
-        self.current_node_name = node_name
-        self.current_process = process
-        if node_name in ('inputs', 'outputs'):
-            node_name = ''
-        node = self.scene.pipeline.nodes[node_name]
-
-        # Input_Filter
-        if process.name == "Input_Filter":
-            open_filter = menu.addAction('Open filter')
-            open_filter.triggered.connect(self.emit_open_filter)
-
-            export_to_db_scans = menu.addAction('Export to database_scans')
-            export_to_db_scans.triggered.connect(self.emit_export_to_db_scans)
-
-            menu.addSeparator()
-
-        if not self._restricted_edition:
-            controller_action = QtGui.QAction('open node controller', menu)
-            controller_action.triggered.connect(self.openProcessController)
-            menu.addAction(controller_action)
-
-        disable_action = QtGui.QAction('Enable/disable node', menu)
-        disable_action.setCheckable(True)
-        disable_action.setChecked(node.enabled)
-        disable_action.toggled.connect(self.enableNode)
-        menu.addAction(disable_action)
-
-        steps = getattr(self.scene.pipeline, 'pipeline_steps', None)
-        if steps is not None:
-            my_steps = [step.name for step in steps.fields()
-                        if node.name in
-                            steps.metadata(step).get('nodes', set())]
-            for step in my_steps:
-                step_action = menu.addAction('(enable) step: %s' % step)
-                step_action.setCheckable(True)
-                step_state = getattr(self.scene.pipeline.pipeline_steps, step)
-                step_action.setChecked(step_state)
-                step_action.toggled.connect(SomaPartial(self.enable_step,
-                                                        step))
-            if len(my_steps) != 0:
-                step = my_steps[0]
-                disable_prec = menu.addAction('Disable preceding steps')
-                disable_prec.triggered.connect(SomaPartial(
-                    self.disable_preceding_steps, step))
-                enable_prec = menu.addAction('Enable preceding steps')
-                enable_prec.triggered.connect(SomaPartial(
-                    self.enable_preceding_steps, step))
-                step = my_steps[-1]
-                disable_foll = menu.addAction('Disable following steps')
-                disable_foll.triggered.connect(SomaPartial(
-                    self.disable_following_steps, step))
-                enable_foll = menu.addAction('Enable following steps')
-                enable_foll.triggered.connect(SomaPartial(
-                    self.enable_following_steps, step))
-
-        enable_all_action = menu.addAction('Enable all steps')
-        enable_all_action.triggered.connect(self.enable_all_steps)
-        disable_done_action = menu.addAction(
-            'Disable steps with existing outputs')
-        disable_done_action.triggered.connect(self.disable_done_steps)
-        check_pipeline_action = menu.addAction(
-            'Check input / output files')
-        check_pipeline_action.triggered.connect(self.check_files)
-
-        if isinstance(node, Switch) \
-                and not isinstance(node, OptionalOutputSwitch):
-            # allow to select switch value from the menu
-            submenu = menu.addMenu('Switch value')
-            agroup = QtGui.QActionGroup(submenu)
-            values = field_subtypes(node.field('switch'))
-            value = node.switch
-            set_index = -1
-            for item in values:
-                action = submenu.addAction(item)
-                action.setCheckable(True)
-                action.triggered.connect(SomaPartial(
-                    self.set_switch_value, node, item))
-                if item == value:
-                    action.setChecked(True)
-
-        if not self.get_doc_browser(create=False):
-            menu.addSeparator()
-            doc_action = menu.addAction('Show doc')
-            doc_action.triggered.connect(self.show_doc)
-
-        if self.edition_enabled() \
-                and node is not self.scene.pipeline:
-            menu.addSeparator()
-            del_node_action = menu.addAction('Delete node')
-            del_node_action.triggered.connect(self.del_node)
-            export_mandatory_plugs = menu.addAction(
-                'Export unconnected mandatory plugs')
-            export_mandatory_plugs.triggered.connect(
-                self.export_node_unconnected_mandatory_plugs)
-            export_all_plugs = menu.addAction(
-                'Export all unconnected plugs')
-            export_all_plugs.triggered.connect(
-                self.export_node_all_unconnected_plugs)
-            export_mandatory_inputs = menu.addAction(
-                'Export unconnected mandatory inputs')
-            export_mandatory_inputs.triggered.connect(
-                self.export_node_unconnected_mandatory_inputs)
-            export_all_inputs = menu.addAction(
-                'Export all unconnected inputs')
-            export_all_inputs.triggered.connect(
-                self.export_node_all_unconnected_inputs)
-            export_mandatory_outputs = menu.addAction(
-                'Export unconnected mandatory outputs')
-            export_mandatory_outputs.triggered.connect(
-                self.export_node_unconnected_mandatory_outputs)
-            export_all_outputs = menu.addAction(
-                'Export all unconnected outputs')
-            export_all_outputs.triggered.connect(
-                self.export_node_all_unconnected_outputs)
-            step = None
-            if steps is not None:
-                my_steps = [step.name for step in steps.fields()
-                            if node.name in
-                                steps.metadata(step).get('nodes', set())]
-                if len(my_steps) == 1:
-                    step = my_steps[0]
-                elif len(my_steps) >= 2:
-                    step = repr(my_steps)
-            change_step = menu.addAction('change step: %s' % step)
-            change_step.triggered.connect(self._change_step)
-
-        # Added to choose to visualize optional parameters
-        gnode = self.scene.gnodes[self.current_node_name]
-
-        menu.addSeparator()
-        show_opt_inputs = menu.addAction(
-            'Show optional inputs')
-        show_opt_inputs.setCheckable(True)
-        show_opt_inputs.triggered.connect(
-            self.show_optional_inputs
-        )
-        if gnode.show_opt_inputs:
-            show_opt_inputs.setChecked(True)
-
-        show_opt_outputs = menu.addAction(
-            'Show optional outputs')
-        show_opt_outputs.setCheckable(True)
-        show_opt_outputs.triggered.connect(
-            self.show_optional_outputs
-        )
-        if gnode.show_opt_outputs:
-            show_opt_outputs.setChecked(True)
-
-        # Emit a signal to edit the node if it is a Pipeline
-        if isinstance(node, Pipeline):
-            menu.addSeparator()
-            edit_sub_pipeline = menu.addAction('Edit sub-pipeline')
-            edit_sub_pipeline.triggered.connect(self.emit_edit_sub_pipeline)
-
-        menu.exec_(QtGui.QCursor.pos())
-        del self.current_node_name
-        del self.current_process
-
-    def emit_export_to_db_scans(self):
-        self.export_to_db_scans.emit(self.current_node_name)
-
-    def emit_open_filter(self):
-        self.open_filter.emit(self.current_node_name)
-
-    def emit_edit_sub_pipeline(self):
-        node = self.scene.pipeline.nodes[self.current_node_name]
-        sub_pipeline = get_ref(node)
-        self.edit_sub_pipeline.emit(sub_pipeline)
-
-    def show_optional_inputs(self):
-        '''
-        Added to choose to visualize optional inputs.
-        '''
-
-        gnode = self.scene.gnodes[self.current_node_name]
-        connected_plugs = []
-
-        # print(self.current_node_name)
-        # print(gnode.in_plugs)
-
-        # for source_dest, link in six.iteritems(self.scene.glinks):
-        #     print(source_dest,",",self.current_node_name in str(source_dest))
-
-
-        # The show_opt_inputs attribute is not changed yet
-        if gnode.show_opt_inputs:
-            # Verifying that the plugs are not connected to another node
-            for param, pipeline_plug in six.iteritems(gnode.parameters):
-                # print(param," : ",pipeline_plug.activated)
-                output = (not pipeline_plug.output if gnode.name in (
-                    'inputs', 'outputs') else pipeline_plug.output)
-                if not output:
-                    if pipeline_plug.optional and pipeline_plug.links_from and gnode.show_opt_inputs :
-                        connected_plugs.append(param)
-            if connected_plugs:
-                if len(connected_plugs) == 1:
-                    text = "Please remove links from this plug:\n"
-                else:
-                    text = "Please remove links from these plugs:\n"
-                for plug_name in connected_plugs:
-                    text += plug_name + ", "
-                text = text[:-2] + '.'
-
-                msg = QMessageBox()
-                msg.setIcon(QMessageBox.Critical)
-                msg.setText(text)
-                msg.setWindowTitle("Error while changing the view of the node")
-                msg.setStandardButtons(QMessageBox.Ok | QMessageBox.Cancel)
-                msg.exec_()
-                return
-
-        # Changing the show_opt_outputs attribute
-        gnode.change_input_view()
-        self.scene.update_pipeline()
-
-    def show_optional_outputs(self):
-        '''
-        Added to choose to visualize optional outputs.
-        '''
-
-        gnode = self.scene.gnodes[self.current_node_name]
-        connected_plugs = []
-
-        # The show_opt_outputs attribute is not changed yet
-        if gnode.show_opt_outputs:
-            # Verifying that the plugs are not connected to another node
-            for param, pipeline_plug in six.iteritems(gnode.parameters):
-                output = (not pipeline_plug.output if gnode.name in (
-                    'inputs', 'outputs') else pipeline_plug.output)
-                if output:
-                    if pipeline_plug.optional and pipeline_plug.links_to and gnode.show_opt_outputs:
-                        connected_plugs.append(param)
-            if connected_plugs:
-                if len(connected_plugs) == 1:
-                    text = "Please remove links from this plug:\n"
-                else:
-                    text = "Please remove links from these plugs:\n"
-                for plug_name in connected_plugs:
-                    text += plug_name + ", "
-                text = text[:-2] + '.'
-
-                msg = QMessageBox()
-                msg.setIcon(QMessageBox.Critical)
-                msg.setText(text)
-                msg.setWindowTitle("Error while changing the view of the node")
-                msg.setStandardButtons(QMessageBox.Ok | QMessageBox.Cancel)
-                msg.exec_()
-                return
-
-        # Changing the show_opt_outputs attribute
-        gnode.change_output_view()
-        self.scene.update_pipeline()
-
-    def open_background_menu(self):
-        '''
-        Open the right-click menu when triggered from the pipeline background.
-        '''
-        self.click_pos = QtGui.QCursor.pos()
-        has_dot = distutils.spawn.find_executable('dot')
-        menu = QtGui.QMenu('Pipeline level menu', None)
-        title = menu.addAction('Pipeline level menu')
-        title.setEnabled(False)
-        menu.addSeparator()
-
-        if self.is_logical_view():
-            logical_view = menu.addAction('Switch to regular parameters view')
-        else:
-            logical_view = menu.addAction('Switch to logical pipeline view')
-        logical_view.triggered.connect(self.switch_logical_view)
-        auto_node_pos = menu.addAction('Auto arrange nodes positions')
-        auto_node_pos.triggered.connect(self.auto_dot_node_positions)
-        if not has_dot:
-            auto_node_pos.setEnabled(False)
-            auto_node_pos.setText(
-                'Auto arrange nodes positions (needs graphviz/dot tool '
-                'installed)')
-        init_node_pos = menu.addAction('Reset to initial nodes positions')
-        init_node_pos.triggered.connect(self.reset_initial_nodes_positions)
-        if not hasattr(self.scene.pipeline, 'node_position') \
-                or len(self.scene.pipeline.node_position) == 0:
-            init_node_pos.setEnabled(False)
-            init_node_pos.setText(
-                'Reset to initial nodes positions (none defined')
-        save_dot = menu.addAction('Save image of pipeline graph')
-        save_dot.triggered.connect(self.save_dot_image_ui)
-        if not has_dot:
-            save_dot.setEnabled(False)
-            save_dot.setText(
-                'Save image of pipeline graph (needs graphviz/dot tool '
-                'installed)')
-        menu.addSeparator()
-        print_pos = menu.addAction('Print nodes positions')
-        print_pos.triggered.connect(self.print_node_positions)
-
-        if self._enable_edition:
-            menu.addSeparator()
-            if not self._restricted_edition:
-                add_proc = menu.addAction('Add process in pipeline')
-                add_proc.triggered.connect(self.add_process)
-            add_switch = menu.addAction('Add switch in pipeline')
-            add_switch.triggered.connect(self.add_switch)
-            add_optional_output_switch = menu.addAction(
-                'Add optional output switch in pipeline')
-            add_optional_output_switch.triggered.connect(
-                self.add_optional_output_switch)
-            add_iter_proc = menu.addAction('Add iterative process in pipeline')
-            add_iter_proc.triggered.connect(self.add_iterative_process)
-            add_node = menu.addAction('Add custom node in pipeline')
-            add_node.triggered.connect(self.add_node)
-
-            menu.addSeparator()
-            export_mandatory_plugs = menu.addAction(
-                'Export unconnected mandatory plugs')
-            export_mandatory_plugs.triggered.connect(
-                self.export_unconnected_mandatory_plugs)
-            export_all_plugs = menu.addAction(
-                'Export all unconnected plugs')
-            export_all_plugs.triggered.connect(
-                self.export_all_unconnected_plugs)
-            export_mandatory_inputs = menu.addAction(
-                'Export unconnected mandatory inputs')
-            export_mandatory_inputs.triggered.connect(
-                self.export_unconnected_mandatory_inputs)
-            export_all_inputs = menu.addAction(
-                'Export all unconnected inputs')
-            export_all_inputs.triggered.connect(
-                self.export_all_unconnected_inputs)
-            export_mandatory_outputs = menu.addAction(
-                'Export unconnected mandatory outputs')
-            export_mandatory_outputs.triggered.connect(
-                self.export_unconnected_mandatory_outputs)
-            export_all_outputs = menu.addAction(
-                'Export all unconnected outputs')
-            export_all_outputs.triggered.connect(
-                self.export_all_unconnected_outputs)
-            prune = menu.addAction('Prune unused pipeline plugs')
-            prune.triggered.connect(self._prune_plugs)
-
-            menu.addSeparator()
-            new_pipeline = menu.addAction('New pipeline (clear current)')
-            new_pipeline.triggered.connect(self.new_pipeline)
-            load_pipeline = menu.addAction('Load pipeline (clear current)')
-            load_pipeline.triggered.connect(self.load_pipeline)
-            save_parameters = menu.addAction('Save pipeline parameters')
-            save_parameters.triggered.connect(self.save_pipeline_parameters)
-            load_parameters = menu.addAction('Load pipeline parameters')
-            load_parameters.triggered.connect(self.load_pipeline_parameters)
-
-        menu.addSeparator()
-        save = menu.addAction('Save pipeline')
-        save.triggered.connect(self.save_pipeline)
-
-        menu.exec_(QtGui.QCursor.pos())
-        del self.click_pos
-
-    def enableNode(self, checked):
-        if self.current_node_name in ['inputs', 'outputs']:
-            node_name = ''
-        else:
-            node_name = self.current_node_name
-        self.scene.pipeline.nodes[node_name].enabled = checked
-
-    def enable_step(self, step_name, state):
-        setattr(self.scene.pipeline.pipeline_steps, step_name, state)
-
-    def disable_preceding_steps(self, step_name, dummy):
-        # don't know why we get this additionall dummy parameter (False)
-        steps = self.scene.pipeline.pipeline_steps
-        for field in steps.fields():
-            step = field.name
-            if step == step_name:
-                break
-            setattr(steps, step, False)
-
-    def disable_following_steps(self, step_name, dummy):
-        steps = self.scene.pipeline.pipeline_steps
-        found = False
-        for field in steps.fields():
-            step = field.name
-            if found:
-                setattr(steps, step, False)
-            elif step == step_name:
-                found = True
-
-    def enable_preceding_steps(self, step_name, dummy):
-        steps = self.scene.pipeline.pipeline_steps
-        for field in steps.fields():
-            step = field.name
-            if step == step_name:
-                break
-            setattr(steps, step, True)
-
-    def enable_following_steps(self, step_name, dummy):
-        steps = self.scene.pipeline.pipeline_steps
-        found = False
-        for field in steps.fields():
-            step = field.name
-            if found:
-                setattr(steps, step, True)
-            elif step == step_name:
-                found = True
-
-    def set_switch_value(self, switch, value, dummy):
-        switch.switch = value
-
-    def disable_done_steps(self):
-        pipeline_tools.disable_runtime_steps_with_existing_outputs(
-            self.scene.pipeline)
-
-    def enable_all_steps(self):
-        self.scene.pipeline.enable_all_pipeline_steps()
-
-    def check_files(self):
-        overwritten_outputs = pipeline_tools.nodes_with_existing_outputs(
-            self.scene.pipeline)
-        missing_inputs = pipeline_tools.nodes_with_missing_inputs(
-            self.scene.pipeline)
-        if len(overwritten_outputs) == 0 and len(missing_inputs) == 0:
-            QtGui.QMessageBox.information(
-                self, 'Pipeline ready', 'All input files are available. '
-                                        'No output file will be overwritten.')
-        else:
-            dialog = QtGui.QWidget()
-            layout = QtGui.QVBoxLayout(dialog)
-            warn_widget = PipelineFileWarningWidget(
-                missing_inputs, overwritten_outputs)
-            layout.addWidget(warn_widget)
-            hlay = QtGui.QHBoxLayout()
-            layout.addLayout(hlay)
-            hlay.addStretch()
-            ok = QtGui.QPushButton('OK')
-            self.ok_button = ok
-            hlay.addWidget(ok)
-            ok.clicked.connect(dialog.close)
-            dialog.show()
-            self._warn_files_widget = dialog
-
-    def auto_dot_node_positions(self):
-        '''
-        Calculate pipeline nodes positions using graphviz/dot, and place the
-        pipeline view nodes accordingly.
-        '''
-        scene = self.scene
-        scale = 67.  # dpi
-        nodes_sizes = dict([(name,
-                             (gnode.boundingRect().width(),
-                              gnode.boundingRect().height()))
-                            for name, gnode in six.iteritems(scene.gnodes)])
-        dgraph = pipeline_tools.dot_graph_from_pipeline(
-            scene.pipeline, nodes_sizes=nodes_sizes)
-        tfile, tfile_name = tempfile.mkstemp()
-        os.close(tfile)
-        pipeline_tools.save_dot_graph(dgraph, tfile_name)
-        toutfile, toutfile_name = tempfile.mkstemp()
-        os.close(toutfile)
-        cmd = ['dot', '-Tplain', '-o', toutfile_name, tfile_name]
-        soma.subprocess.check_call(cmd)
-
-        nodes_pos = self._read_dot_pos(toutfile_name)
-
-        rects = dict([(name, node.boundingRect())
-                      for name, node in six.iteritems(scene.gnodes)])
-        pos = dict([(name, (-rects[name].width() / 2 + pos[0] * scale,
-                            -rects[name].height() / 2 - pos[1] * scale))
-                    for id, name, pos in nodes_pos])
-        minx = min([x[0] for x in six.itervalues(pos)])
-        miny = min([x[1] for x in six.itervalues(pos)])
-        pos = dict([(name, (p[0] - minx, p[1] - miny))
-                    for name, p in six.iteritems(pos)])
-        #         print('pos:')
-        #         print(pos)
-        scene.pos = pos
-        for node, position in six.iteritems(pos):
-            gnode = scene.gnodes[node]
-            if isinstance(position, Qt.QPointF):
-                gnode.setPos(position)
-            else:
-                gnode.setPos(*position)
-
-        os.unlink(tfile_name)
-        os.unlink(toutfile_name)
-
-    def _read_dot_pos(self, filename):
-        '''
-        Read the nodes positions from a file generated by graphviz/dot, in
-        "plain" text format.
-
-        Returns
-        -------
-        nodes_pos: dict
-            keys are nodes IDs (names), and values are 2D positions
-        '''
-        fileobj = open(filename)
-        nodes_pos = []
-        if sys.version_info[0] >= 3:
-            file_iter = fileobj.readlines()
-        else:
-            file_iter = fileobj
-        for line in file_iter:
-            if line.startswith('node'):
-                line_els0 = line.split()
-                line_els = []
-                for el in line_els0:
-                    if el.startswith('"') and el.endswith('"'):
-                        line_els.append(el[1:-1])
-                    else:
-                        line_els.append(el)
-                id = line_els[1]
-                pos = tuple([float(x) for x in line_els[2:4]])
-                name = line_els[6]
-                nodes_pos.append((id, name, pos))
-            elif line.startswith('edge'):
-                break
-        return nodes_pos
-
-    def save_dot_image_ui(self):
-        '''
-        Ask for a filename using the file dialog, and save a graphviz/dot
-        representation of the pipeline.
-        The pipeline representation follows the current visualization mode
-        ("regular" or "logical" with smaller boxes) with one link of a given
-        type (active, weak) between two given boxes: all parameters are not
-        represented.
-        '''
-        file_dialog = QtGui.QFileDialog(filter='Images (*.png *.xpm *.jpg *.ps *.eps);; All (*)')
-        file_dialog.setDefaultSuffix('.png')
-        file_dialog.setFileMode(QtGui.QFileDialog.AnyFile)
-        file_dialog.setAcceptMode(QtGui.QFileDialog.AcceptSave)
-        if file_dialog.exec_():
-            filename = file_dialog.selectedFiles()
-
-        '''filename = QtGui.QFileDialog.getSaveFileName(
-            None, 'Save image of the pipeline', '',
-            'Images (*.png *.xpm *.jpg *.ps *.eps);; All (*)')'''
-        if filename:
-            pipeline_tools.save_dot_image(self.scene.pipeline, filename[0])
-
-    def reset_initial_nodes_positions(self):
-        '''
-        Set each pipeline node to its "saved" position, ie the one which may
-        be found in the "node_position" variable of the pipeline.
-        '''
-        scene = self.scene
-        if scene.pipeline is None:
-            return
-
-#         ############## add by Irmage OM ###################
-#         dim = getattr(scene.pipeline, 'node_dimension') 
-#         if dim is not None:
-#             scene.dim = dim
-#             print()
-#             for node, dimension in six.iteritems(dim):
-#                 gnode = scene.gnodes.get(node)
-#                 if gnode is not None:
-#                     if isinstance(dimension, QtCore.QPointF):
-#                         dimension = (dim.x(),dim.y())
-# #                     else:
-# #                         dimension = dim.width(),dim.height()
-#                     gnode.update(0,0,*dimension)
-#         #####################################################
-
-        pos = getattr(scene.pipeline, 'node_position')
-        if pos is not None:
-            scene.pos = pos
-            for node, position in six.iteritems(pos):
-                gnode = scene.gnodes.get(node)
-                if gnode is not None:
-                    if isinstance(position, QtCore.QPointF):
-                        position = (position.x(), position.y())
-                    gnode.setPos(*position)
-
-
-
-    def switch_logical_view(self):
-        self.set_logical_view(not self.is_logical_view())
-
-    def print_node_positions(self):
-        def conv_pos(p):
-            if isinstance(p, Qt.QPointF):
-                return (p.x(), p.y())
-            return p
-
-        posdict = dict([(key, conv_pos(value)) \
-                        for key, value in six.iteritems(self.scene.pos)])
-        pprint(posdict)
-
-    def del_node(self, node_name=None):
-
-        pipeline = self.scene.pipeline
-
-        if not node_name:
-            node_name = self.current_node_name
-        node = pipeline.nodes[node_name]
-        pipeline.remove_node(node_name)
-        self.scene.remove_node(node_name)
-        self.scene.pipeline.update_nodes_and_plugs_activation()
-
-    def export_node_plugs(self, node_name, inputs=True, outputs=True,
-                          optional=False):
-        pipeline = self.scene.pipeline
-        node = pipeline.nodes[node_name]
-        for parameter_name, plug in node.plugs.items():
-            if parameter_name in ("nodes_activation", "selection_changed"):
-                continue
-            if (((node_name, parameter_name) not in pipeline.do_not_export and
-                 ((outputs and plug.output and not plug.links_to) or
-                  (inputs and not plug.output and not plug.links_from)) and
-                 (optional or not node.metadata(parameter_name).get(
-                      'optional', False)))):
-                pipeline.export_parameter(node_name, parameter_name)
-
-    def export_plugs(self, inputs=True, outputs=True, optional=False):
-        for node_name in self.scene.pipeline.nodes:
-            if node_name != "":
-                self.export_node_plugs(node_name, inputs=inputs,
-                                       outputs=outputs, optional=optional)
-
-    def export_node_unconnected_mandatory_plugs(self):
-        self.export_node_plugs(self.current_node_name)
-
-    def export_node_all_unconnected_plugs(self):
-        self.export_node_plugs(self.current_node_name, optional=True)
-
-    def export_node_unconnected_mandatory_inputs(self):
-        self.export_node_plugs(
-            self.current_node_name, inputs=True, outputs=False)
-
-    def export_node_all_unconnected_inputs(self):
-        self.export_node_plugs(
-            self.current_node_name, inputs=True, outputs=False, optional=True)
-
-    def export_node_unconnected_mandatory_outputs(self):
-        self.export_node_plugs(
-            self.current_node_name, inputs=False, outputs=True)
-
-    def export_node_all_unconnected_outputs(self):
-        self.export_node_plugs(
-            self.current_node_name, inputs=False, outputs=True, optional=True)
-
-    def export_unconnected_mandatory_plugs(self):
-        self.export_plugs()
-
-    def export_all_unconnected_plugs(self):
-        self.export_plugs(optional=True)
-
-    def export_unconnected_mandatory_inputs(self):
-        self.export_plugs(inputs=True, outputs=False)
-
-    def export_all_unconnected_inputs(self):
-        self.export_plugs(inputs=True, outputs=False, optional=True)
-
-    def export_unconnected_mandatory_outputs(self):
-        self.export_plugs(inputs=False, outputs=True)
-
-    def export_all_unconnected_outputs(self):
-        self.export_plugs(inputs=False, outputs=True, optional=True)
-
-    def _change_step(self):
-        node_name = self.current_node_name
-        node = self.scene.pipeline.nodes[node_name]
-        steps = getattr(self.scene.pipeline, 'pipeline_steps', None)
-        steps_defined = True
-        if steps is None:
-            steps = Controller()
-            steps_defined = False
-
-        wid = Qt.QDialog()
-        wid.setModal(True)
-        lay = Qt.QVBoxLayout()
-        wid.setLayout(lay)
-
-        listw = Qt.QListWidget()
-        listw.setSelectionMode(listw.MultiSelection)
-        lay.addWidget(listw)
-        n = 0
-        for field in steps.fields():
-            step = field.name
-            listw.addItem(step)
-            nodes = steps.metadata(step).get('nodes', set())
-            if node_name in nodes:
-                item = listw.item(n)
-                item.setSelected(True)
-            n += 1
-        addlay = Qt.QHBoxLayout()
-        lay.addLayout(addlay)
-        addb = Qt.QPushButton('+')
-        addlay.addWidget(addb)
-        remb = Qt.QPushButton('-')
-        addlay.addWidget(remb)
-
-        def add_clicked():
-            d = Qt.QDialog()
-            d.setModal(True)
-            la = Qt.QHBoxLayout()
-            d.setLayout(la)
-            l = Qt.QLineEdit()
-            la.addWidget(l)
-            l.returnPressed.connect(d.accept)
-            r = d.exec_()
-            if r:
-                name = l.text()
-                if steps.field(name) is None:
-                    n = listw.count()
-                    listw.addItem(name)
-                    listw.item(n).setSelected(True)
-
-        def remove_clicked():
-            selected = []
-            for i in range(listw.count()):
-                item = listw.item(i)
-                if item.isSelected():
-                    selected.append((i, item.text()))
-            if len(selected) != 0:
-                r = Qt.QMessageBox.question(
-                    wid, 'remove steps',
-                    'remove the following steps from the whole pipeline ?\n%s'
-                    % repr([s[1] for s in selected]))
-                if r == Qt.QMessageBox.Yes:
-                    for s in reversed(selected):
-                        listw.takeItem(s[0])
-
-        def up_clicked():
-            selected = []
-            for i in range(listw.count()):
-                item = listw.item(i)
-                if item.isSelected():
-                    selected.append(i)
-            if len(selected) != 0 and selected[0] != 0:
-                for i in selected:
-                    item = listw.takeItem(i)
-                    listw.insertItem(i-1, item)
-                    item.setSelected(True)
-
-        def down_clicked():
-            selected = []
-            for i in range(listw.count()):
-                item = listw.item(i)
-                if item.isSelected():
-                    selected.append(i)
-            if len(selected) != 0 and selected[-1] != listw.count() - 1:
-                for i in reversed(selected):
-                    item = listw.takeItem(i)
-                    listw.insertItem(i + 1, item)
-                    item.setSelected(True)
-
-        addb.clicked.connect(add_clicked)
-        remb.clicked.connect(remove_clicked)
-        up = Qt.QPushButton('^')
-        addlay.addWidget(up)
-        down = Qt.QPushButton('v')
-        addlay.addWidget(down)
-        up.clicked.connect(up_clicked)
-        down.clicked.connect(down_clicked)
-
-        oklay = Qt.QHBoxLayout()
-        lay.addLayout(oklay)
-        ok = Qt.QPushButton('OK')
-        oklay.addWidget(ok)
-        cancel = Qt.QPushButton('Cancel')
-        oklay.addWidget(cancel)
-        ok.clicked.connect(wid.accept)
-        cancel.clicked.connect(wid.reject)
-
-        res = wid.exec_()
-        if res:
-            items = set()
-            sitems = []
-            for i in range(listw.count()):
-                item = listw.item(i)
-                name = item.text()
-                sel = item.isSelected()
-                items.add(name)
-                sitems.append(name)
-                field = steps.field(name)
-                if sel:
-                    if field is None:
-                        self.scene.pipeline.add_pipeline_step(
-                            name, [node_name])
-                        steps = self.scene.pipeline.pipeline_steps
-                    else:
-                        nodes = steps.metadata(field)['nodes']
-                        if node_name not in nodes:
-                            nodes.append(node_name)
-                elif field is not None:
-                    if node_name in steps.metadata(field)['nodes']:
-                        steps.metadata(field)['nodes'].remove(node_name)
-            steps = [field.name for field in steps.fields()]
-            for step in steps:
-                if step not in items:
-                    self.scene.pipeline.remove_pipeline_step(step)
-            # reorder fields if needed
-            steps = self.scene.pipeline.pipeline_steps
-            if [field.name for field in steps.fields()] != sitems:
-                values = [steps.metadata(step)['nodes'] for step in sitems]
-                for step in sitems:
-                    steps.remove_field(step)
-                for step, nodes in zip(sitems, values):
-                    self.scene.pipeline.add_pipeline_step(step, nodes)
-
-            self.scene.update_pipeline()
-
-
-    class ProcessModuleInput(QtGui.QDialog):
-        def __init__(self, display_str='process module/name',
-                     class_type_check=process_instance.is_process):
-            super(PipelineDevelopperView.ProcessModuleInput, self).__init__()
-            self.setWindowTitle('%s:' % display_str)
-            layout = QtGui.QGridLayout(self)
-            layout.addWidget(QtGui.QLabel('module/process:'), 0, 0)
-            self.proc_line = PipelineDevelopperView.ProcessNameEdit(
-                class_type_check=class_type_check)
-            layout.addWidget(self.proc_line, 0, 1)
-            layout.addWidget(QtGui.QLabel('node name'), 1, 0)
-            self.name_line = QtGui.QLineEdit()
-            layout.addWidget(self.name_line, 1, 1)
-            # hlay = QtGui.QHBoxLayout()
-            # layout.addLayout(hlay, 1, 1)
-            ok = QtGui.QPushButton('OK')
-            layout.addWidget(ok, 2, 0)
-            cancel = QtGui.QPushButton('Cancel')
-            layout.addWidget(cancel, 2, 1)
-            ok.clicked.connect(self.accept)
-            cancel.clicked.connect(self.reject)
-
-    def add_process(self):
-        '''
-        Insert a process node in the pipeline. Asks for the process
-        module/name, and the node name before inserting.
-        '''
-
-        proc_name_gui = PipelineDevelopperView.ProcessModuleInput()
-        proc_name_gui.resize(800, proc_name_gui.sizeHint().height())
-
-        res = proc_name_gui.exec_()
-        if res:
-            proc_module = six.text_type(proc_name_gui.proc_line.text())
-            node_name = str(proc_name_gui.name_line.text())
-            self.add_named_process(node_name, proc_module)
-
-    def add_named_process(self, proc_module, node_name=None):
-            pipeline = self.scene.pipeline
-
-            if not node_name:
-                if isinstance(proc_module, six.string_types):
-                    class_name = proc_module
-                else:
-                    class_name = proc_module.__name__
-                i = 1
-                node_name = '%s_%d' % (class_name.lower(), i)
-
-                while node_name in pipeline.nodes and i < 100:
-                    i += 1
-                    node_name = '%s_%d' % (class_name.lower(), i)
-
-            capsul = getattr(pipeline, 'capsul', None)
-            if capsul is None:
-                capsul = getattr(self, 'capsul', None)
-                if capsul is None:
-                    capsul = Capsul()
-                    self.capsul = capsul
-            try:
-                process = capsul.executable(proc_module)
-            except Exception as e:
-                traceback.print_exc()
-                return
-            pipeline.add_process(node_name, process)
-
-            node = pipeline.nodes[node_name]
-            gnode = self.scene.add_node(node_name, node)
-            gnode.setPos(self.mapToScene(self.mapFromGlobal(self.click_pos)))
-
-            return process
-
-    def add_node(self):
-        '''
-        Insert a custom node in the pipeline. Asks for the node
-        module/name, and the node name before inserting.
-        '''
-
-        def is_pipeline_node(item):
-            return item is not Node and isinstance(item, Node)
-
-        node_name_gui = PipelineDevelopperView.ProcessModuleInput(
-            display_str='node module/name', class_type_check=is_pipeline_node)
-        node_name_gui.resize(800, node_name_gui.sizeHint().height())
-
-        res = node_name_gui.exec_()
-        if res:
-            node_module = six.text_type(node_name_gui.proc_line.text())
-            node_name = str(node_name_gui.name_line.text())
-            self.add_named_node(node_name, node_module)
-
-    def add_named_node(self, node_name, node_module):
-        def configure_node(cls):
-            conf_controller = cls.configure_controller()
-            w = Qt.QDialog()
-            w.setWindowTitle('Custom node parameterization')
-            l = Qt.QVBoxLayout()
-            w.setLayout(l)
-            c = ControllerWidget(conf_controller)
-            l.addWidget(c)
-            h = Qt.QHBoxLayout()
-            l.addLayout(h)
-            ok = Qt.QPushButton('OK')
-            h.addWidget(ok)
-            cancel = Qt.QPushButton('Cancel')
-            h.addWidget(cancel)
-            ok.clicked.connect(w.accept)
-            cancel.clicked.connect(w.reject)
-            res = w.exec_()
-            if res:
-                return conf_controller
-            else:
-                return None
-
-        def get_node_instance(class_str, pipeline):
-            cls_and_name = process_instance.get_node_class(class_str)
-            if cls_and_name is None:
-                return None
-            name, cls = cls_and_name
-            if hasattr(cls, 'configure_controller'):
-                conf_controller = configure_node(cls)
-                if conf_controller is None:
-                    return None # abort
-            else:
-                conf_controller = Controller()
-            if hasattr(cls, 'build_node'):
-                node = cls.build_node(pipeline, name, conf_controller)
-            else:
-                # probably bound to fail...
-                node = cls(pipeline, name, [], [])
-            return node
-
-        pipeline = self.scene.pipeline
-        try:
-            node = get_node_instance(node_module, pipeline)
-        except Exception as e:
-            print(e)
-            traceback.print_exc()
-            return
-        if node is None:
-            return
-
-        if not node_name and node:
-            class_name = node.__class__.__name__
-            i = 1
-            node_name = class_name.lower() + str(i)
-
-            while node_name in pipeline.nodes and i < 100:
-                i += 1
-                node_name = class_name.lower() + str(i)
-
-        pipeline.nodes[node_name] = node
-
-        gnode = self.scene.add_node(node_name, node)
-        gnode.setPos(self.mapToScene(self.mapFromGlobal(self.click_pos)))
-
-    class IterativeProcessInput(ProcessModuleInput):
-        def __init__(self, engine):
-            super(PipelineDevelopperView.IterativeProcessInput,
-                  self).__init__()
-            # hlay = Qt.QHBoxLayout()
-            # self.layout().addLayout(hlay)
-            lay = self.layout()
-            item = lay.itemAtPosition(2, 0)
-            widget = item.widget()
-            lay.removeItem(item)
-            lay.addWidget(widget, 3, 0)
-            item = lay.itemAtPosition(2, 1)
-            widget = item.widget()
-            lay.removeItem(item)
-            lay.addWidget(widget, 3, 1)
-            lay.addWidget(Qt.QLabel('iterative plugs:'), 2, 0)
-            self.plugs = Qt.QListWidget()
-            self.plugs.setEditTriggers(Qt.QListWidget.NoEditTriggers)
-            self.plugs.setSelectionMode(Qt.QListWidget.ExtendedSelection)
-            lay.addWidget(self.plugs, 2, 1)
-            self.proc_line.textChanged.connect(self.set_plugs)
-            # self.proc_line.editingFinished.connect(self.set_plugs)
-            self.engine = engine
-
-        def set_plugs(self, text):
-            self.plugs.clear()
-            try:
-                process = self.engine.get_process_instance(text)
-            except Exception:
-                return
-            fields = [field.name for field in process.fields()]
-            self.plugs.addItems(fields)
-
-        def iterative_plugs(self):
-            return [item.text() for item in self.plugs.selectedItems()]
-
-    def add_iterative_process(self):
-        '''
-        Insert an iterative process node in the pipeline. Asks for the process
-        module/name, the node name, and iterative plugs before inserting.
-        '''
-        pipeline = self.scene.pipeline
-        engine = pipeline.get_study_config().engine
-        proc_name_gui = PipelineDevelopperView.IterativeProcessInput(engine)
-        proc_name_gui.resize(800, proc_name_gui.sizeHint().height())
-
-        res = proc_name_gui.exec_()
-        if res:
-            proc_module = six.text_type(proc_name_gui.proc_line.text())
-            node_name = str(proc_name_gui.name_line.text())
-            try:
-                process = engine.get_process_instance(
-                    six.text_type(proc_name_gui.proc_line.text()))
-            except Exception as e:
-                print(e)
-                return
-            iterative_plugs = proc_name_gui.iterative_plugs()
-            do_not_export = [field.name for field in process.fields()]
-            pipeline.add_iterative_process(node_name, process, iterative_plugs,
-                                           do_not_export=do_not_export)
-
-            node = pipeline.nodes[node_name]
-            gnode = self.scene.add_node(node_name, node)
-            gnode.setPos(self.mapToScene(self.mapFromGlobal(self.click_pos)))
-
-    def add_switch(self):
-        '''
-        Insert a switch node in the pipeline. Asks for the switch
-        inputs/outputs, and the node name before inserting.
-        '''
-
-        class SwitchInput(QtGui.QDialog):
-            def __init__(self):
-                super(SwitchInput, self).__init__()
-                self.setWindowTitle('switch parameters/name:')
-                layout = QtGui.QGridLayout(self)
-                layout.addWidget(QtGui.QLabel('inputs:'), 0, 0)
-                self.inputs_line = QtGui.QLineEdit()
-                layout.addWidget(self.inputs_line, 0, 1)
-                layout.addWidget(QtGui.QLabel('outputs:'), 1, 0)
-                self.outputs_line = QtGui.QLineEdit()
-                layout.addWidget(self.outputs_line, 1, 1)
-                layout.addWidget(QtGui.QLabel('node name'), 2, 0)
-                self.name_line = QtGui.QLineEdit()
-                layout.addWidget(self.name_line, 2, 1)
-                ok = QtGui.QPushButton('OK')
-                layout.addWidget(ok, 3, 0)
-                cancel = QtGui.QPushButton('Cancel')
-                layout.addWidget(cancel, 3, 1)
-                ok.clicked.connect(self.accept)
-                cancel.clicked.connect(self.reject)
-
-        switch_name_gui = SwitchInput()
-        switch_name_gui.resize(600, switch_name_gui.sizeHint().height())
-
-        res = switch_name_gui.exec_()
-        if res:
-            pipeline = self.scene.pipeline
-            node_name = str(switch_name_gui.name_line.text()).strip()
-            inputs = str(switch_name_gui.inputs_line.text()).split()
-            outputs = str(switch_name_gui.outputs_line.text()).split()
-            pipeline.add_switch(node_name, inputs, outputs)
-            # add_switch triggers an update
-            gnode = self.scene.gnodes[node_name]
-            gnode.setPos(self.mapToScene(self.mapFromGlobal(self.click_pos)))
-
-    def add_optional_output_switch(self):
-        '''
-        Insert an optional output switch node in the pipeline. Asks for the
-        switch inputs/outputs, and the node name before inserting.
-        '''
-
-        class SwitchInput(QtGui.QDialog):
-            def __init__(self):
-                super(SwitchInput, self).__init__()
-                self.setWindowTitle('switch parameters/name:')
-                layout = QtGui.QGridLayout(self)
-                layout.addWidget(QtGui.QLabel('input:'), 0, 0)
-                self.inputs_line = QtGui.QLineEdit()
-                layout.addWidget(self.inputs_line, 0, 1)
-                layout.addWidget(QtGui.QLabel('output:'), 1, 0)
-                self.outputs_line = QtGui.QLineEdit()
-                layout.addWidget(self.outputs_line, 1, 1)
-                layout.addWidget(QtGui.QLabel('node name'), 2, 0)
-                self.name_line = QtGui.QLineEdit()
-                layout.addWidget(self.name_line, 2, 1)
-                ok = QtGui.QPushButton('OK')
-                layout.addWidget(ok, 3, 0)
-                cancel = QtGui.QPushButton('Cancel')
-                layout.addWidget(cancel, 3, 1)
-                ok.clicked.connect(self.accept)
-                cancel.clicked.connect(self.reject)
-
-        switch_name_gui = SwitchInput()
-        switch_name_gui.resize(600, switch_name_gui.sizeHint().height())
-
-        res = switch_name_gui.exec_()
-        if res:
-            pipeline = self.scene.pipeline
-            node_name = str(switch_name_gui.name_line.text()).strip()
-            input = str(switch_name_gui.inputs_line.text()).strip()
-            output = str(switch_name_gui.outputs_line.text()).strip()
-            if output == '' and node_name != '':
-                output = node_name
-            elif output != '' and node_name == '':
-                node_name = output
-            pipeline.add_optional_output_switch(node_name, input, output)
-            # add_optional_output_switch does *not* trigger an update
-            self._reset_pipeline()
-            gnode = self.scene.gnodes[node_name]
-            gnode.setPos(self.mapToScene(self.mapFromGlobal(self.click_pos)))
-
-    def _plug_clicked(self, name):
-        if self.is_logical_view() or not self.edition_enabled():
-            # in logival view, links are not editable since they do not reflect
-            # the details of reality
-            return
-        node_name, plug_name = str(name).split(':')
-        plug_name = str(plug_name)
-        gnode = self.scene.gnodes[node_name]
-        plug = gnode.out_plugs.get(plug_name)
-
-        typeq = self.scene.typeLink(node_name, plug_name)
-        try:
-            #             color = self.scene.colorLink(typeq)
-            color = self.scene.colType.colorLink(typeq)
-
-        except Exception:
-            color = ORANGE_2
-        if not plug:
-            return  # probably an input plug
-        plug_pos = plug.mapToScene(plug.mapFromParent(plug.get_plug_point()))
-        self._grabpos = self.mapFromScene(plug_pos)
-        self._temp_link = Link(
-            plug_pos,
-            self.mapToScene(self.mapFromGlobal(QtGui.QCursor.pos())),
-            True, False, color)
-        self._temp_link.pen.setBrush(RED_2)
-        self.scene.addItem(self._temp_link)
-
-        self._grab_link = True
-        self._grabbed_plug = (node_name, plug_name)
-
-    def _move_grab_link(self, event):
-        pos = self.mapToScene(event.pos())
-        self._temp_link.update(self.mapToScene(self._grabpos), pos)
-
-    def _release_grab_link(self, event, ret=False):
-        max_square_dist = 100.
-        self._grab_link = False
-        # delete the temp link
-        self.scene.removeItem(self._temp_link)
-        del self._temp_link
-        pos = self.mapToScene(event.pos())
-        item = self.scene.itemAt(pos, Qt.QTransform())
-        plug = None
-        if isinstance(item, Link):
-            # look for its dest plug
-            plug = None
-            for source_dest, link in six.iteritems(self.scene.glinks):
-                if link is item:
-                    plug = source_dest[1]
-                    break
-            if plug is not None:
-                # check the plug is not too far from the drop point
-                gnode = self.scene.gnodes[plug[0]]
-                gplug = gnode.in_plugs[plug[1]]
-                plug_pos = gplug.mapToScene(
-                    gplug.mapFromParent(gplug.get_plug_point()))
-                pdiff = plug_pos - pos
-                dist2 = pdiff.x() * pdiff.x() + pdiff.y() * pdiff.y()
-                if dist2 > max_square_dist:
-                    plug = None
-        elif isinstance(item, Plug):
-            plug = str(item.name).split(':')
-        if plug is not None:
-            if self._grabbed_plug[0] not in ('', 'inputs'):
-                src = '%s.%s' % self._grabbed_plug
-            else:
-                src = self._grabbed_plug[1]
-            if plug[0] not in ('', 'outputs'):
-                dst = '%s.%s' % tuple(plug)
-            else:
-                dst = plug[1]
-            #             if (src != dst) and ("inputs."+src != dst) and not self.isInputYet(dst) :
-
-            if (src != dst) and ("inputs." + src != dst):
-                self.scene.pipeline.add_link('%s->%s' % (src, dst))
-                self.scene.update_pipeline()
-
-            if ret:
-                self._grabbed_plug = None
-                return '%s->%s' % (src, dst)
-        self._grabbed_plug = None
-
-    #     def isInputYet(self,dest):##################################################################### add by OM
-    #         for listK in self.scene.glinks.keys():
-    #             if ( eval(str(eval(str(listK))[1]))[0]+"."+ eval(str(eval(str(listK))[1]))[1]==dest or eval(str(eval(str(listK))[1]))[0]+"."+ eval(str(eval(str(listK))[1]))[1]=="outputs."+dest):
-    #                 print("input '",dest, "' already used !!")
-    #                 return True
-    #         return False
-
-    def _node_delete_clicked(self, name_node):
-        #
-
-        if name_node not in ('inputs', 'outputs'):
-            self.current_node_name = name_node
-            self.del_node()
-
-    def _link_delete_clicked(self, src_node, src_plug, dst_node, dst_plug):
-        src_node = str(src_node)
-        src_plug = str(src_plug)
-        dst_node = str(dst_node)
-        dst_plug = str(dst_plug)
-
-        #         print(src_node,",",src_plug,",",dst_node,",",dst_plug)
-
-        if self.is_logical_view() or not self.edition_enabled():
-            # in logical view, links are not real links
-            return
-        if src_node in ('', 'inputs'):
-            src = src_plug
-            snode = self.scene.pipeline
-        else:
-            src = '%s.%s' % (src_node, src_plug)
-            snode = self.scene.pipeline.nodes[src_node]
-        if dst_node in ('', 'outputs'):
-            dst = dst_plug
-            dnode = self.scene.pipeline
-        else:
-            dst = '%s.%s' % (dst_node, dst_plug)
-            dnode = self.scene.pipeline.nodes[dst_node]
-        name = '%s->%s' % (src, dst)
-        self._current_link = name  # (src_node, src_plug, dst_node, dst_plug)
-        self._del_link()
-        del self._current_link
-
-    def _link_clicked(self, src_node, src_plug, dst_node, dst_plug):
-        src_node = str(src_node)
-        src_plug = str(src_plug)
-        dst_node = str(dst_node)
-        dst_plug = str(dst_plug)
-        if self.is_logical_view() or not self.edition_enabled():
-            # in logical view, links are not real links
-            return
-        if src_node in ('', 'inputs'):
-            src = src_plug
-            snode = self.scene.pipeline
-        else:
-            src = '%s.%s' % (src_node, src_plug)
-            snode = self.scene.pipeline.nodes[src_node]
-        if dst_node in ('', 'outputs'):
-            dst = dst_plug
-            dnode = self.scene.pipeline
-        else:
-            dst = '%s.%s' % (dst_node, dst_plug)
-            dnode = self.scene.pipeline.nodes[dst_node]
-        name = '%s->%s' % (src, dst)
-        self._current_link = name  # (src_node, src_plug, dst_node, dst_plug)
-        self._current_link_def = (src_node, src_plug, dst_node, dst_plug)
-
-        menu = QtGui.QMenu('Link: %s' % name)
-        title = menu.addAction('Link: %s' % name)
-        title.setEnabled(False)
-        menu.addSeparator()
-
-        weak = False
-        splug = snode.plugs[src_plug]
-        for link in splug.links_to:
-            if link[0] == dst_node and link[1] == dst_plug:
-                weak = link[4]
-                break
-        weak_action = menu.addAction('Weak link')
-        weak_action.setCheckable(True)
-        weak_action.setChecked(bool(weak))
-        weak_action.toggled.connect(self._change_weak_link)
-
-        menu.addSeparator()
-        del_link = menu.addAction('Delete link')
-        del_link.triggered.connect(self._del_link)
-
-        menu.exec_(QtGui.QCursor.pos())
-        del self._current_link
-        del self._current_link_def
-
-    def get_doc_browser(self, create=False):
-        doc_browser = self.doc_browser
-        pv = self
-        proxy = False
-        while isinstance(doc_browser, PipelineDevelopperView):
-            # it's a proxy to a parent view
-            pv = doc_browser
-            doc_browser = pv.doc_browser
-            proxy = True
-        if doc_browser or not create:
-            return doc_browser
-        try:
-            # use the newer Qt5 QtWebEngine
-            from soma.qt_gui.qt_backend import QtWebEngine
-            from soma.qt_gui.qt_backend.QtWebEngineWidgets \
-                import QWebEngineView, QWebEnginePage
-            use_webengine = True
-        except ImportError:
-            from soma.qt_gui.qt_backend import QtWebKit
-            QWebEngineView = QtWebKit.QWebView
-            QWebPage = QtWebKit.QWebPage
-            QWebEnginePage = QWebPage
-            use_webengine = False
-        self._use_webengine = use_webengine
-
-        class DocBrowser(QWebEngineView):
-            def __init__(self, pview, *args, **kwargs):
-                super(DocBrowser, self).__init__(*args, **kwargs)
-                self.setAttribute(Qt.Qt.WA_DeleteOnClose)
-                self.pview = pview
-
-            def closeEvent(self, event):
-                self.pview.doc_browser = None
-                event.accept()
-                super(DocBrowser, self).closeEvent(event)
-
-        doc_browser = DocBrowser(pv) # QWebEngineView()
-        pv.doc_browser = doc_browser
-        doc_browser.show()
-
-        return doc_browser
-
-    def _node_clicked(self, name, node):
-        self.show_node_doc(node)
-        if isinstance(node, Process):
-            self.process_clicked.emit(name, node)
-        else:
-            self.node_clicked.emit(name, node)
-
-    @staticmethod
-    def get_node_html_doc(node):
-        doc_path = getattr(node, '_doc_path', None)
-        if doc_path and os.path.isabs(doc_path):
-            return doc_path
-        modname = node.__module__
-        init_modname = modname
-        while True:
-            mod = sys.modules[modname]
-            mod_doc_path = getattr(mod, '_doc_path', None)
-            if mod_doc_path:
-                if doc_path:
-                    return os.path.join(mod_doc_path, doc_path)
-                node_type = 'process'
-                if isinstance(node, Pipeline):
-                    node_type = 'pipeline'
-                path = os.path.join(
-                    mod_doc_path, node_type,
-                    '%s.html' % '.'.join((node.__module__,
-                                          node.__class__.__name__)))
-                if os.path.exists(path) or path.startswith('http://') \
-                        or path.startswith('https://'):
-                    return path
-                # try using the 1st sub-module
-                modsplit = init_modname.split('.')
-                if len(modsplit) >= 3:
-                    path = os.path.join(
-                        mod_doc_path, modsplit[1], node_type,
-                        '%s.html' % '.'.join((node.__module__,
-                                              node.__class__.__name__)))
-                    if os.path.exists(path) or path.startswith('http://') \
-                            or path.startswith('https://'):
-                        return path
-                return None
-            s = modname.rsplit('.', 1)
-            if len(s) == 1:
-                break
-            modname = s[0]
-
-    def show_doc(self, node_name=None):
-        pipeline = self.scene.pipeline
-        if not node_name:
-            node_name = self.current_node_name
-        if node_name in ('inputs', 'outputs'):
-            node = pipeline
-        else:
-            node = pipeline.nodes[node_name]
-        doc_browser = self.get_doc_browser(create=True)
-        self.show_node_doc(node)
-
-    def show_node_doc(self, node):
-        doc_browser = self.get_doc_browser()
-        if doc_browser:
-            doc_path = self.get_node_html_doc(node)
-            if doc_path:
-                if not doc_path.startswith('http://') \
-                        and not doc_path.startswith('https://') \
-                        and not doc_path.startswith('file://'):
-                    doc_path = 'file://%s' % os.path.abspath(doc_path)
-                doc_browser.setUrl(Qt.QUrl(doc_path))
-            else:
-                gethelp = getattr(node, 'get_help')
-                msg = None
-                if gethelp:
-                    msg = node.get_help(returnhelp=True)
-                if not msg:
-                    msg = node.getattr(node, '__doc__', None)
-                if msg:
-                    doc_browser.setContent(Qt.QByteArray(msg.encode('utf-8')),
-                                           'text/plain')
-
-    def _node_clicked_ctrl(self, name, process):
-
-        for source_dest, glink in six.iteritems(self.scene.glinks):
-            glink.fonced_viewer(False)
-            #             print("source-dest ",source_dest)
-            if name not in str(source_dest):
-                glink.fonced_viewer(True)
-        #             else:
-        #                 print(source_dest[0])
-        for node_name, gnode in six.iteritems(self.scene.gnodes):
-            #             print("    node_name",node_name)
-            gnode.fonced_viewer(False)
-            if name not in str(node_name):
-                gnode.fonced_viewer(True)
-
-    def _change_weak_link(self, weak):
-        # src_node, src_plug, dst_node, dst_plug = self._current_link
-        link_def = self._current_link
-        self.scene.pipeline.remove_link(link_def)
-        self.scene.pipeline.add_link(link_def, weak_link=weak)
-        self.scene.update_pipeline()
-
-    def _del_link(self):
-        print('\nRemoving the link: ', self._current_link)
-        src_node, src_plug, dst_node, dst_plug = self._current_link_def
-        link_def = self._current_link
-        pipeline = self.scene.pipeline
-        pipeline.remove_link(link_def)
-        if (src_node in ('', 'inputs') and
-          len(pipeline.plugs[src_plug].links_to) == 0):
-                # remove orphan pipeline plug
-            pipeline.remove_field(src_plug)
-        elif (dst_node in ('', 'outputs') and
-          len(pipeline.plugs[dst_plug].links_from) == 0):
-            # remove orphan pipeline plug
-            pipeline.remove_field(dst_plug)
-        self.scene.update_pipeline()
-
-    def _plug_right_clicked(self, name):
-
-        for node_name, gnode in six.iteritems(self.scene.gnodes):
-            if node_name in 'inputs':
-                self.inputYet = True
-            if node_name in 'outputs':
-                self.outputYet = False
-
-        if self.is_logical_view() or not self.edition_enabled():
-            # in logival view, links are not editable since they do not reflect
-            # the details of reality
-            return
-        node_name, plug_name = str(name).split(':')
-        plug_name = str(plug_name)
-        if node_name in ('inputs', 'outputs'):
-            node = self.scene.pipeline
-        else:
-            node = self.scene.pipeline.nodes[node_name]
-        plug = node.plugs[plug_name]
-        output = plug.output
-        self._temp_node = node
-        self._temp_plug = plug
-        self._temp_plug_name = (node_name, plug_name)
-
-        menu = QtGui.QMenu('Plug: %s' % name)
-        title = menu.addAction('Plug: %s' % name)
-        title.setEnabled(False)
-        menu.addSeparator()
-
-        if node_name not in ('inputs', 'outputs'):
-            # not a main node: allow export
-            if output:
-                links = plug.links_to
-            else:
-                links = plug.links_from
-            existing = False
-            for link in links:
-                if link[0] == '':
-                    existing = True
-                    break
-            export_action = menu.addAction('export plug')
-            export_action.triggered.connect(self._export_plug)
-            if existing:
-                export_action.setEnabled(False)
-            if isinstance(node, ProcessIteration):
-                iter_action = menu.addAction('iterative plug')
-                iter_action.setCheckable(True)
-                iter_action.setChecked(
-                    plug_name in node.iterative_parameters)
-                iter_action.toggled[bool].connect(self._change_iterative_plug)
-
-        else:
-            del_plug = menu.addAction('Remove plug')
-            del_plug.triggered.connect(self._remove_plug)
-            edit_plug = menu.addAction('Rename / edit plug')
-            edit_plug.triggered.connect(self._edit_plug)
-
-        protect_action = menu.addAction('protected')
-        protect_action.setCheckable(True)
-        protect_action.setChecked(node.is_parameter_protected(plug_name))
-        protect_action.toggled[bool].connect(self._protect_plug)
-        complete_action = menu.addAction('completion enabled')
-        complete_action.setCheckable(True)
-        complete_action.setChecked(
-            not node.metadata(plug_name).get('forbid_completion', False))
-        complete_action.toggled[bool].connect(self._enable_plug_completion)
-
-        menu.exec_(QtGui.QCursor.pos())
-        del self._temp_plug
-        del self._temp_plug_name
-        del self._temp_node
-
-    class _PlugEdit(QtGui.QDialog):
-        def __init__(self, show_weak=True, parent=None):
-            super(PipelineDevelopperView._PlugEdit, self).__init__(parent)
-            layout = QtGui.QVBoxLayout(self)
-            hlay1 = QtGui.QHBoxLayout()
-            layout.addLayout(hlay1)
-            hlay1.addWidget(QtGui.QLabel('Plug name:'))
-            self.name_line = QtGui.QLineEdit()
-            hlay1.addWidget(self.name_line)
-            hlay2 = QtGui.QHBoxLayout()
-            layout.addLayout(hlay2)
-            self.optional = QtGui.QCheckBox('Optional')
-            hlay2.addWidget(self.optional)
-            if show_weak:
-                self.weak = QtGui.QCheckBox('Weak link')
-                hlay2.addWidget(self.weak)
-            hlay3 = QtGui.QHBoxLayout()
-            layout.addLayout(hlay3)
-            ok = QtGui.QPushButton('OK')
-            hlay3.addWidget(ok)
-            cancel = QtGui.QPushButton('Cancel')
-            hlay3.addWidget(cancel)
-            ok.clicked.connect(self.accept)
-            cancel.clicked.connect(self.reject)
-
-    def _export_plug(self):
-        dial = self._PlugEdit()
-        dial.name_line.setText(self._temp_plug_name[1])
-        dial.optional.setChecked(self._temp_plug.optional)
-
-        res = dial.exec_()
-        if res:
-            # for node_name, gnode in six.iteritems(self.scene.gnodes):
-            #     print("list Nodes",node_name)
-            try:
-                self.scene.pipeline.export_parameter(
-                    self._temp_plug_name[0], self._temp_plug_name[1],
-                    pipeline_parameter=str(dial.name_line.text()),
-                    is_optional=dial.optional.isChecked(),
-                    weak_link=dial.weak.isChecked())
-            #             print(str(dial.name_line.text()))
-            #             self.scene.gnodes.changeHmin(15)
-            except Exception as e:
-                print('exception while export plug:', e)
-                # traceback.print_exc()
-                pass
-
-            self.scene.update_pipeline()
-
-    def _change_iterative_plug(self, checked):
-        node = self._temp_node
-        node_name, name = self._temp_plug_name
-        node.change_iterative_plug(name, checked)
-        self.scene.update_pipeline()
-
-    def _protect_plug(self, checked):
-        node = self._temp_node
-        node_name, name = self._temp_plug_name
-        node.protect_parameter(name, checked)
-
-    def _enable_plug_completion(self, checked):
-        node = self._temp_node
-        node_name, name = self._temp_plug_name
-        node.set_metadata(name, 'forbid_completion', not checked)
-
-    def _remove_plug(self):
-
-        if self._temp_plug_name[0] in ('inputs', 'outputs'):
-            # print 'remove plug:', self._temp_plug_name[1]
-            print('#' * 50)
-            print(self._temp_plug_name)
-            print(self._temp_plug)
-
-            self.scene.pipeline.remove_field(self._temp_plug_name[1])
-            self.scene.update_pipeline()
-
-    def _edit_plug(self):
-        dial = self._PlugEdit(show_weak=False)
-        dial.name_line.setText(self._temp_plug_name[1])
-        dial.name_line.setEnabled(False)  ## FIXME
-        dial.optional.setChecked(self._temp_plug.optional)
-        res = dial.exec_()
-        if res:
-            plug = self._temp_plug
-            plug.optional = dial.optional.isChecked()
-
-            # print 'TODO.'
-            self.scene.update_pipeline()
-
-    def _prune_plugs(self):
-        pipeline = self.scene.pipeline
-        pnode = pipeline
-        to_del = []
-        for plug_name, plug in six.iteritems(pnode.plugs):
-            if plug.output and len(plug.links_from) == 0:
-                to_del.append(plug_name)
-            elif not plug.output and len(plug.links_to) == 0:
-                to_del.append(plug_name)
-        for plug_name in to_del:
-            pipeline.remove_field(plug_name)
-        self.scene.update_pipeline()
-
-    def confirm_erase_pipeline(self):
-        if len(self.scene.pipeline.nodes) <= 1:
-            return True
-        confirm = Qt.QMessageBox.warning(
-            self,
-            'New pipeline',
-            'The current pipeline will be lost. Continue ?',
-            Qt.QMessageBox.Ok | Qt.QMessageBox.Cancel,
-            Qt.QMessageBox.Cancel)
-        if confirm != Qt.QMessageBox.Ok:
-            return False
-        return True
-
-    def new_pipeline(self):
-        if not self.confirm_erase_pipeline():
-            return
-        w = Qt.QDialog(self)
-        w.setModal(True)
-        w.setWindowTitle('Pipeline name')
-        l = Qt.QVBoxLayout()
-        w.setLayout(l)
-        le = Qt.QLineEdit()
-        l.addWidget(le)
-        l2 = Qt.QHBoxLayout()
-        l.addLayout(l2)
-        ok = Qt.QPushButton('OK')
-        l2.addWidget(ok)
-        cancel = Qt.QPushButton('Cancel')
-        l2.addWidget(cancel)
-        ok.clicked.connect(w.accept)
-        cancel.clicked.connect(w.reject)
-        le.returnPressed.connect(w.accept)
-
-        res = w.exec_()
-        if res:
-            class_kwargs = {
-                '__module__': '__main__',
-                'do_autoexport_nodes_parameters': False,
-                'node_position': {},
-                'node_dimension': {}
-            }
-            name = le.text()
-            if type(name) is not str: # unicode ?
-                name = name.encode()
-            pipeline_class = type(name, (Pipeline,), class_kwargs)
-            pipeline = pipeline_class()
-            self.set_pipeline(pipeline)
-            self._pipeline_filename = ''
-
-    def load_pipeline(self, filename='', load_pipeline=True):
-        class LoadProcessUi(Qt.QDialog):
-            def __init__(self, parent=None, old_filename=''):
-                super(LoadProcessUi, self).__init__(parent)
-                self.old_filename = old_filename
-                lay = Qt.QVBoxLayout()
-                self.setLayout(lay)
-                l2 = Qt.QHBoxLayout()
-                lay.addLayout(l2)
-                l2.addWidget(Qt.QLabel('Pipeline:'))
-                self.proc_edit = PipelineDevelopperView.ProcessNameEdit()
-                l2.addWidget(self.proc_edit)
-                self.loadbt = Qt.QPushButton('...')
-                l2.addWidget(self.loadbt)
-                l3 = Qt.QHBoxLayout()
-                lay.addLayout(l3)
-                ok = Qt.QPushButton('OK')
-                l3.addWidget(ok)
-                cancel = Qt.QPushButton('Cancel')
-                l3.addWidget(cancel)
-                ok.clicked.connect(self.accept)
-                cancel.clicked.connect(self.reject)
-                self.loadbt.clicked.connect(self.get_filename)
-                self.proc_edit.returnPressed.connect(self.accept)
-
-            def get_filename(self):
-                filename = qt_backend.getOpenFileName(
-                    None, 'Load the pipeline', self.old_filename,
-                    'Compatible files (*.xml *.py);; All (*)')
-                if filename:
-                    self.proc_edit.setText(filename)
-
-        if not self.confirm_erase_pipeline():
-            return
-
-        if not filename:
-            old_filename = getattr(self, '_pipeline_filename', '')
-            dialog = LoadProcessUi(self, old_filename=old_filename)
-            dialog.setWindowTitle('Load pipeline')
-            dialog.setModal(True)
-            dialog.resize(800, dialog.sizeHint().height())
-            res = dialog.exec_()
-
-            if res:
-                filename = dialog.proc_edit.text()
-
-        if filename:
-            if not load_pipeline:
-                return filename
-            else:
-                try:
-                    if self.scene.pipeline:
-                        # keep the same engine
-                        engine = self.scene.pipeline.get_study_config().engine
-                        pipeline = engine.get_process_instance(filename)
-                    else:
-                        pipeline = get_process_instance(filename)
-                except Exception as e:
-                    print(e)
-                    pipeline = None
-                if pipeline is not None:
-                    self.set_pipeline(pipeline)
-                    self._pipeline_filename = filename
-                    return filename
-
-    def save_pipeline(self):
-        '''
-        Ask for a filename using the file dialog, and save the pipeline as a
-        XML or python file.
-        '''
-        pipeline = self.scene.pipeline
-        old_filename = getattr(self, '_pipeline_filename', '')
-        filename = qt_backend.getSaveFileName(
-            None, 'Save the pipeline', old_filename,
-            'Compatible files (*.xml *.py);; All (*)')
-        if filename:
-            posdict = {}
-            for key, value in six.iteritems(self.scene.pos):
-                if hasattr(value, 'x'):
-                    posdict[key] = (value.x(), value.y())
-                else:
-                    posdict[key] = (value[0], value[1])
-            dimdict = {}
-            for key, value in six.iteritems(self.scene.dim):
-                if hasattr(value, 'boundingRect'):
-                    dimdict[key] = (value.boundingRect().width(),
-                                    value.boundingRect().height())
-                else:
-                    dimdict[key] = (value[0], value[1])
-
-            pipeline.node_dimension = dimdict
-            old_pos = pipeline.node_position
-            old_dim = pipeline.node_dimension
-            pipeline.node_position = posdict
-            pipeline_tools.save_pipeline(pipeline, filename)
-            self._pipeline_filename = six.text_type(filename)
-            pipeline.node_position = old_pos
-            pipeline.node_dimension = old_dim
-
-    #def load_pipeline_parameters(self):
-        #"""
-        #Loading and setting pipeline parameters (inputs and outputs) from a Json file.
-        #"""
-        #pipeline = self.scene.pipeline
-        #filename = qt_backend.getOpenFileName(
-            #None, 'Load pipeline parameters', '',
-            #'Compatible files (*.json)')
-
-        #pipeline_tools.load_pipeline_parameters(filename, pipeline)
-
-    #def save_pipeline_parameters(self):
-        #"""
-        #Saving pipeline parameters (inputs and outputs) to a Json file.
-        #"""
-        #pipeline = self.scene.pipeline
-        #filename = qt_backend.getSaveFileName(
-            #None, 'Save pipeline parameters', '',
-            #'Compatible files (*.json)')
-
-        #pipeline_tools.save_pipeline_parameters(filename, pipeline)
-
-    def load_pipeline_parameters(self, root_path=''):
-        """
-        Loading and setting pipeline parameters (inputs and outputs) from a Json file.
-        :return:
-        """
-
-        def hinted_tuple_hook(obj):
-            
-            if '__tuple__' in obj:
-                return tuple(obj['items'])
-            
-            else:
-                return obj
-
-        filename = qt_backend.getOpenFileName(
-                                              None, 'Load the pipeline parameters', root_path,
-                                              'Compatible files (*.json)')
-
-        if filename:
-            with io.open(filename, 'r', encoding='utf8') as fileJson:
-                dic = json.load(fileJson)
-
-            dic = json.loads(dic, object_hook=hinted_tuple_hook)
-
-            if "pipeline_parameters" not in list(dic.keys()):
-                raise KeyError('No "pipeline_parameters" key found in {0}.'.format(filename))
-
-            for field_name, field_value in dic["pipeline_parameters"].items():
-                
-                if field_name not in [
-                    field.name for field in self.scene.pipeline.fields()]:
-                    print('No "{0}" parameter in pipeline.'.format(field_name))
-                    
-                try:
-                    setattr(self.scene.pipeline, field_name, field_value)
-                    
-                except dataclasses.ValidationError:
-                    print("Error for the plug {0}".format(field_name))
-
-            self.scene.pipeline.update_nodes_and_plugs_activation()
-
-    def save_pipeline_parameters(self):
-        """
-        Saving pipeline parameters (inputs and outputs) to a Json file.
-        :return:
-        """
-
-        class MultiDimensionalArrayEncoder(json.JSONEncoder):
-
-            def encode(self, obj):
-
-                def hint_tuples(item):
-
-                    if isinstance(item, tuple):
-                        return {'__tuple__': True,
-                                'items': [hint_tuples(e) for e in item]}
-
-                    if isinstance(item, list):
-                        return [hint_tuples(e) for e in item]
-
-                    if isinstance(item, dict):
-                        return dict((key, hint_tuples(value)) for key, value in
-                                    item.items())
-
-                    else:
-                        return item
-
-                return super(MultiDimensionalArrayEncoder, self).encode(
-                    hint_tuples(obj))
-
-        pipeline = self.scene.pipeline
-
-        filename = qt_backend.getSaveFileName(
-            None, 'Save the pipeline parameters', '',
-            'Compatible files (*.json)')
-
-        if not filename:  # save widget was cancelled by the user
-            return ''
-
-        if os.path.splitext(filename)[1] == '':  # which means no extension
-            filename += '.json'
-
-        elif os.path.splitext(filename)[1] != '.json':
-            msg = QMessageBox()
-            msg.setIcon(QMessageBox.Warning)
-            msg.setText('The parameters must be saved in the ".json" format, '
-                        'not the "{0}" format'.format(
-                os.path.splitext(filename)[1]))
-            msg.setWindowTitle("Warning")
-            msg.setStandardButtons(QMessageBox.Ok)
-            msg.buttonClicked.connect(msg.close)
-            msg.exec_()
-            self.save_pipeline_parameters()
-            return ''
-
-        if os.path.exists(filename) and self.disable_overwrite:
-            msg = QMessageBox()
-            msg.setIcon(QMessageBox.Warning)
-            msg.setText('This file already exists, you do not have the '
-                        'rights to overwrite it.')
-            msg.setWindowTitle("Warning")
-            msg.setStandardButtons(QMessageBox.Ok)
-            msg.buttonClicked.connect(msg.close)
-            msg.exec_()
-            self.save_pipeline_parameters()
-            return ''
-
-        if filename:
-            # Generating the dictionary
-            param_dic = {}
-
-            for field in pipeline.fields():
-                field_name = field.name
-
-                if field_name in ["nodes_activation"]:
-                    continue
-
-                value = getattr(pipeline, field_name, undefined)
-
-                if value is undefined:
-                    value = ""
-
-                param_dic[field_name] = value
-
-            # In the future, more information may be added to this dictionary
-            dic = {}
-            dic["pipeline_parameters"] = param_dic
-            jsonstring = MultiDimensionalArrayEncoder().encode(dic)
-=======
-    def __init__(self, pipeline=None, parent=None, show_sub_pipelines=False,
-                 allow_open_controller=False, logical_view=False,
-                 enable_edition=False, userlevel=0):
->>>>>>> b6ccfb73
 
         warnings.warn(
             'PipelineDevelopperView is deprecated. Please use '
