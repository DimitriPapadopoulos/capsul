--- conflicted
+++ resolved
@@ -213,24 +213,6 @@
             show/hide. If None, switch the current visibility state.
         '''
 
-<<<<<<< HEAD
-        for control_name, control in \
-                six.iteritems(
-                    self.controller_widget.controller_widget._controls):
-            trait, control_class, control_instance, control_label = control
-            if not isinstance(trait.trait_type, File) \
-                    and not isinstance(trait.trait_type, Any) \
-                    and not isinstance(trait.trait_type, Directory):
-                continue
-            if visible is None:
-                visible = not control_instance.isVisible()
-            control_instance.setVisible(visible)
-            if isinstance(control_label, tuple):
-                for cl in control_label:
-                    cl.setVisible(visible)
-            else:
-                control_label.setVisible(visible)
-=======
         for control_name, control_group in \
                 self.controller_widget.controller_widget._controls.iteritems():
             if not isinstance(control_group, dict):
@@ -249,7 +231,6 @@
                         cl.setVisible(visible)
                 else:
                     control_label.setVisible(visible)
->>>>>>> 4ea8ea13
 
     def on_show_completion(self):
         '''
