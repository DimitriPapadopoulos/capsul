--- conflicted
+++ resolved
@@ -392,10 +392,6 @@
 
         super().__init_subclass__()
         if isinstance(process, str):
-<<<<<<< HEAD
-=======
-            from .application import get_node_class
->>>>>>> de52fb06
             process = get_node_class(process)[1]
         if 'metadata_schemas' not in process.__dict__:
             process.metadata_schemas = {}
