--- conflicted
+++ resolved
@@ -10,12 +10,9 @@
 # System import
 import logging
 from copy import deepcopy
-<<<<<<< HEAD
-=======
 import types
 import tempfile
 import os
->>>>>>> 170fbb77
 
 # Define the logger
 logger = logging.getLogger(__name__)
