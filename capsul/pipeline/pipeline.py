--- conflicted
+++ resolved
@@ -18,15 +18,6 @@
 logger = logging.getLogger(__name__)
 
 # Trait import
-<<<<<<< HEAD
-import traits.api as traits
-from traits.api import File
-from traits.api import Bool
-from traits.api import Instance
-from traits.api import Event
-from traits.api import Directory
-from traits.api import Trait
-=======
 try:
     import traits.api as traits
     from traits.trait_base import _Undefined
@@ -37,7 +28,6 @@
     from enthought.traits.trait_base import _Undefined
     from enthought.traits.api import (File, Float, Enum, Str, Int, Bool,
         List, Tuple, Instance, Any, Event, CTrait, Directory, Trait)
->>>>>>> d368e730
 
 # Capsul import
 from capsul.process import Process
@@ -1487,7 +1477,6 @@
             result.append('node "%s" is new' % node_name)
         return result
 
-<<<<<<< HEAD
     def install_links_debug_handler(self, log_file=None, handler=None,
                                     prefix=''):
         """ Set callbacks when traits value change, and follow plugs links to
@@ -1598,7 +1587,6 @@
         if hasattr(self, '_log_file_del'):
             del self._log_file_del
 
-=======
     def define_pipeline_steps(self, steps):
         '''Define steps in the pipeline.
         Steps are pipeline portions that form groups, and which can be enabled
@@ -1712,4 +1700,3 @@
         steps = getattr(self, 'pipeline_steps', Controller())
         for step, trait in steps.user_traits().iteritems():
             setattr(steps, step, True)
->>>>>>> d368e730
