##########################################################################
# CAPSUL - Copyright (C) CEA, 2013
# Distributed under the terms of the CeCILL-B license, as published by
# the CEA-CNRS-INRIA. Refer to the LICENSE file or to
# http://www.cecill.info/licences/Licence_CeCILL-B_V1-en.html
# for details.
##########################################################################

from __future__ import print_function
from __future__ import absolute_import

# System import
import logging
from copy import deepcopy
import tempfile
import os
import shutil
import six

# Define the logger
logger = logging.getLogger(__name__)

# Trait import
try:
    import traits.api as traits
    from traits.api import (File, Enum, Bool,
                            Event, Directory, Trait, List, Set)
except ImportError:
    import enthought.traits.api as traits
    from enthought.traits.api import (File, Enum, Bool,
                                      Event, Directory, Trait, List, Set)

# Capsul import
from capsul.process.process import Process, NipypeProcess
from .topological_sort import GraphNode
from .topological_sort import Graph
from .pipeline_nodes import Plug
from .pipeline_nodes import ProcessNode
from .pipeline_nodes import PipelineNode
from .pipeline_nodes import Switch

# Soma import
from soma.controller import Controller
from soma.controller import ControllerTrait
from soma.sorted_dictionary import SortedDictionary
from soma.utils.functiontools import SomaPartial


class Pipeline(Process):
    """ Pipeline containing Process nodes, and links between node parameters.

    A Pipeline is normally subclassed, and its :py:meth:`pipeline_definition`
    method is overloaded to define its nodes and links.
    :py:meth:`pipeline_definition` will be called by the pipeline constructor.

    ::

        from capsul.pipeline import Pipeline

        class MyPipeline(Pipeline):

          def pipeline_definition(self):
              self.add_process('proc1', 'my_toolbox.my_process1')
              self.add_process('proc2', 'my_toolbox.my_process2')
              self.add_switch('main_switch', ['in1', 'in2'], ['out1', 'out2'])
              self.add_link('proc1.out1->main_switch.in1_switch_out1')
              self.add_link('proc1.out2->main_switch.in1_switch_out2')
              self.add_link('proc2.out1->main_switch.in2_switch_out1')
              self.add_link('proc2.out1->main_switch.in2_switch_out2')

    After execution of :py:meth:`pipeline_definition`, the inner nodes
    parameters which are not connected will be automatically exported to the
    parent pipeline, with names prefixed with their process name, unless they
    are listed in a special "do_not_export" list (passed to
    :py:meth:`add_process` or stored in the pipeline instance).

    >>> pipeline = MyPipeline()
    >>> print(pipeline.proc1_input)
    <undefined>

    **Nodes**

    A pipeline is made of nodes, and links between their parameters. Several
    types of nodes may be part of a pipeline:

    .. currentmodule:: capsul.pipeline

    * process nodes (:py:class:`pipeline_nodes.ProcessNode`) are the leaf nodes
      which represent actual processing bricks.
    * pipeline nodes (:py:class:`pipeline_nodes.PipelineNode`) are
      sub-pipelines which allow to reuse an existing pipeline within another
      one
    * switch nodes (:py:class:`pipeline_nodes.Switch`) allows to select values
      between several possible inputs. The switch mechanism also allows to
      select between several alternative processes or processing branchs.
    * iterative process (:py:class:process_iteration.ProcessIteration`)
      represent parallel processing of the same pipeline on a set of
      parameters.

    .. currentmodule:: capsul.pipeline.pipeline

    Note that you normally do not instantiate these nodes explicitly when
    building a pipeline. Rather programmers may call the
    :py:meth:`add_process`, :py:meth:`add_switch`,
    :py:meth:`add_iterative_process` methods.

    **Nodes activation**

    Pipeline nodes may be enabled or disabled. Disabling a node will trigger
    a global pipeline nodes activation step, where all nodes which do not form
    a complete chain will be inactive. This way a branch may be disabled by
    disabling one of its nodes. This process is used by the switch system,
    which allows to select one processing branch betwen several, and disables
    the unselected ones.

    **Pipeline steps**

    Pipelines may define execution steps: they are user-oriented groups of
    nodes that are to be run together, or disabled together for runtime
    execution.
    They are intended to allow partial, or step-by-step execution. They do not
    work like the nodes enabling mechanism described above.

    Steps may be defined within the :py:meth:`pipeline_definition` method.
    See :py:meth:`add_pipeline_step`.

    Note also that pipeline steps only act at the highest level: if a
    sub-pipeline has disabled steps, they will not be taken into account in the
    higher level pipeline execution, because executing by steps a part of a
    sub-pipeline within the context of a higher one does generally not make
    sense.

    Attributes
    ----------
    `nodes`: dict {node_name: node}
        a dictionary containing the pipline nodes and where the pipeline node
        name is ''
    `workflow_list`: list
        a list of odered nodes that can be executed
    `workflow_repr`: str
        a string representation of the workflow list <node_i>-><node_i+1>

    Methods
    -------
    pipeline_definition
    add_trait
    add_process
    add_switch
    add_link
    remove_link
    export_parameter
    workflow_ordered_nodes
    workflow_graph
    update_nodes_and_plugs_activation
    parse_link
    parse_parameter
    find_empty_parameters
    count_items
    define_pipeline_steps
    add_pipeline_step
    remove_pipeline_step
    disabled_pipeline_steps_nodes
    get_pipeline_step_nodes
    enable_all_pipeline_steps
    """

    selection_changed = Event()
    
    # The default value for do_autoexport_nodes_parameters is stored in the
    # pipeline class. This makes it possible to change this default value
    # in derived classes (for instance in DynamicPipeline).
    do_autoexport_nodes_parameters = True
    
    # By default nodes_activation trait is hidden in user interface. Changing
    # this value to False will make it visible.
    hide_nodes_activation = True

    def __init__(self, autoexport_nodes_parameters=None, **kwargs):
        """ Initialize the Pipeline class

        Parameters
        ----------
        autoexport_nodes_parameters: bool
            if True (default) nodes containing pipeline plugs are automatically
            exported.
        """
        # Inheritance
        super(Pipeline, self).__init__(**kwargs)
        super(Pipeline, self).add_trait(
            'nodes_activation',
            ControllerTrait(Controller(), hidden=self.hide_nodes_activation))

        # Class attributes
        self.list_process_in_pipeline = []
        self.attributes = {}
        self.nodes_activation = Controller()
        self.nodes = SortedDictionary()
        # Get node_position from the Pipeline class if it is
        # defined
        node_position = getattr(self,'node_position', None)
        if node_position:
            self.node_position = node_position.copy()
        else:
            self.node_position = {}
        self.pipeline_node = PipelineNode(self, '', self)
        self.nodes[''] = self.pipeline_node
        self.do_not_export = set()
        self.parent_pipeline = None
        self._disable_update_nodes_and_plugs_activation = 1
        self._must_update_nodes_and_plugs_activation = False
        self.pipeline_definition()

        self.workflow_repr = ""
        self.workflow_list = []

        if autoexport_nodes_parameters is None:
            autoexport_nodes_parameters = self.do_autoexport_nodes_parameters
        if autoexport_nodes_parameters:
            self.autoexport_nodes_parameters()

        # Refresh pipeline activation
        self._disable_update_nodes_and_plugs_activation -= 1
        self.update_nodes_and_plugs_activation()

    ##############
    # Methods    #
    ##############

    def pipeline_definition(self):
        """ Define pipeline structure, nodes, sub-pipelines, switches, and
        links.

        This method should be overloaded in subclasses, it does nothing in the
        base Pipeline class.
        """
        pass

    def autoexport_nodes_parameters(self, include_optional=False):
        """ Automatically export nodes plugs to the pipeline.

        Some parameters can be explicitely preserved from exportation if they
        are listed in the pipeline "do_not_export" variable (list or set).

        Parameters
        ----------
        include_optional: bool (optional)
            If True (the default), optional plugs are not exported
        """
        for node_name, node in six.iteritems(self.nodes):
            if node_name == "":
                    continue
            for parameter_name, plug in six.iteritems(node.plugs):
                if parameter_name in ("nodes_activation", "selection_changed"):
                    continue
                if (((node_name, parameter_name) not in self.do_not_export and
                    ((plug.output and not plug.links_to) or
                     (not plug.output and not plug.links_from)) and
                    (include_optional or not
                     self.nodes[node_name].get_trait(
                        parameter_name).optional))):

                    self.export_parameter(node_name, parameter_name)

    def add_trait(self, name, trait):
        """ Add a trait to the pipeline

        Parameters
        ----------
        name: str (mandatory)
            the trait name
        trait: trait instance (mandatory)
            the trait we want to add
        """
        # Add the trait
        super(Pipeline, self).add_trait(name, trait)
        self.get(name)

        # If we insert a user trait, create the associated plug
        if getattr(self, 'pipeline_node', False) and self.is_user_trait(trait):
            output = bool(trait.output)
            optional = bool(trait.optional)
            plug = Plug(output=output, optional=optional)
            self.pipeline_node.plugs[name] = plug
            plug.on_trait_change(self.update_nodes_and_plugs_activation,
                                 'enabled')

    def remove_trait(self, name):
        """ Remove a trait to the pipeline

        Parameters
        ----------
        name: str (mandatory)
            the trait name
        """
        trait = self.traits()[name]

        # If we remove a user trait, clear/remove the associated plug
        if self.is_user_trait(trait):
            plug = self.pipeline_node.plugs[name]
            links_to_remove = []
            # use intermediary links_to_remove to avoid modifying the links set
            # while iterating on it...
            for link in plug.links_to:
                dst = '%s.%s' % (link[0], link[1])
                links_to_remove.append('%s->%s' % (name, dst))
            for link in plug.links_from:
                src = '%s.%s' % (link[0], link[1])
                links_to_remove.append('%s->%s' % (src, name))
            for link in links_to_remove:
                self.remove_link(link)
            del self.pipeline_node.plugs[name]

        # Remove the trait
        super(Pipeline, self).remove_trait(name)

    def add_process(self, name, process, do_not_export=None,
                    make_optional=None, inputs_to_copy=None,
                    inputs_to_clean=None, **kwargs):
        """ Add a new node in the pipeline

        Parameters
        ----------
        name: str (mandatory)
            the node name (has to be unique).
        process: Process (mandatory)
            the process we want to add.
        do_not_export: list of str (optional)
            a list of plug names that we do not want to export.
        make_optional: list of str (optional)
            a list of plug names that we do not want to export.
        inputs_to_copy: list of str (optional)
            a list of item to copy.
        inputs_to_clean: list of str (optional)
            a list of temporary items.
        """
        # Unique constrains
        make_optional = set(make_optional or [])
        do_not_export = set(do_not_export or [])
        do_not_export.update(kwargs)

        # Check the unicity of the name we want to insert
        if name in self.nodes:
            raise ValueError("Pipeline cannot have two nodes with the"
                             "same name : {0}".format(name))

        # It is necessary not to import capsul.loader at the module level
        # because there are circular dependencies between modules. For
        # instance, Pipeline class needs get_process_instance
        # which needs create_xml_pipeline which needs Pipeline class.
        from capsul.process.loader import get_process_instance
        # Create a process node
        process = get_process_instance(process, **kwargs)

        # Update the kwargs parameters values according to process
        # default values
        for k, v in six.iteritems(process.default_values):
            kwargs.setdefault(k, v)

        # Update the list of files item to copy
        if inputs_to_copy is not None and hasattr(process, "inputs_to_copy"):
            process.inputs_to_copy.extend(inputs_to_copy)
        if inputs_to_clean is not None and hasattr(process, "inputs_to_clean"):
            process.inputs_to_clean.extend(inputs_to_clean)

        # Create the pipeline node
        if isinstance(process, Pipeline):
            node = process.pipeline_node
            node.name = name
            node.pipeline = self
            process.parent_pipeline = self
        else:
            node = ProcessNode(self, name, process)
        self.nodes[name] = node

        # If a default value is given to a parameter, change the corresponding
        # plug so that it gets activated even if not linked
        for parameter_name in kwargs:
            if process.trait(parameter_name):
                node.plugs[parameter_name].has_default_value = True
                make_optional.add(parameter_name)

        # Change plug default properties
        for parameter_name in node.plugs:
            # Do not export plug
            if (parameter_name in do_not_export or
                    parameter_name in make_optional):
                self.do_not_export.add((name, parameter_name))

            # Optional plug
            if parameter_name in make_optional:
                node.plugs[parameter_name].optional = True

        # Create a trait to control the node activation (enable property)
        self.nodes_activation.add_trait(name, Bool)
        setattr(self.nodes_activation, name, node.enabled)

        # Observer
        self.nodes_activation.on_trait_change(self._set_node_enabled, name)

        # Add new node in pipeline process list
        self.list_process_in_pipeline.append(process)

    def add_iterative_process(self, name, process, iterative_plugs=None,
                              do_not_export=None, make_optional=None,
                              inputs_to_copy=None, inputs_to_clean=None,
                              **kwargs):
        """ Add a new iterative node in the pipeline.

        Parameters
        ----------
        name: str (mandatory)
            the node name (has to be unique).
        process: Process (mandatory)
            the process we want to add.
        iterative_plugs: list of str (optional)
            a list of plug names on which we want to iterate.
        do_not_export: list of str (optional)
            a list of plug names that we do not want to export.
        make_optional: list of str (optional)
            a list of plug names that we do not want to export.
        inputs_to_copy: list of str (optional)
            a list of item to copy.
        inputs_to_clean: list of str (optional)
            a list of temporary items.
        """
        # If no iterative plug are given as parameter, add a process
        if iterative_plugs is None:
            self.add_process(name, process, do_not_export,
                             make_optional, **kwargs)

        # Otherwise, need to create a dynamic structure
        else:
            from .process_iteration import ProcessIteration
            self.add_process(name, ProcessIteration(process, iterative_plugs),
                             do_not_export, make_optional, **kwargs)
            return

    def call_process_method(self, process_name, method,
                            *args, **kwargs):
        """ Call a method of a process previously added
        with add_process or add_iterative_process.

        Parameters
        ----------
        process_name: str (mandatory)
            name given to the process node.
        method: str (mandatory)
            name of the method to call.
        """
        return getattr(self.nodes[process_name].process, method)(*args,
                                                                 **kwargs)
    
    def add_switch(self, name, inputs, outputs, export_switch=True,
<<<<<<< HEAD
                   make_optional=(), switch_value=None):
=======
                   make_optional=(), output_types=None):
>>>>>>> d4208029
        """ Add a switch node in the pipeline

        Parameters
        ----------
        name: str (mandatory)
            name for the switch node (has to be unique)
        inputs: list of str (mandatory)
            names for switch inputs.
            Switch activation will select amongst them.
            Inputs names will actually be a combination of input and output,
            in the shape "input_switch_output".
            This behaviour is needed when there are several outputs, and thus
            several input groups.
        outputs: list of str (mandatory)
            names for outputs.
        export_switch: bool (optional)
            if True, export the switch trigger to the parent pipeline with
            ``name`` as parameter name
        make_optional: sequence (optional)
            list of optional outputs.
            These outputs will be made optional in the switch output. By
            default they are mandatory.
<<<<<<< HEAD
        switch_value: str (optional)
            Initial value of the switch parameter (one of the inputs names).
            Defaults to 1st input.
=======
        output_types: sequence of traits (optional)
            If given, this sequence sould have the same size as outputs. It
            will specify each switch output parameter type (as a standard
            trait). Input parameters for each input block will also have this
            type.
>>>>>>> d4208029

        Examples
        --------
        >>> pipeline.add_switch('group_switch', ['in1', 'in2'],
                                ['out1', 'out2'])

        will create a switch with 4 inputs and 2 outputs:
        inputs: "in1_switch_out1", "in2_switch_out1", "in1_switch_out2",
        "in2_switch_out2"
        outputs: "out1", "out2"

        See Also
        --------
        capsul.pipeline.pipeline_nodes.Switch
        """
        # Check the unicity of the name we want to insert
        if name in self.nodes:
            raise ValueError("Pipeline cannot have two nodes with the same "
                             "name: {0}".format(name))

        # Create the node
        node = Switch(self, name, inputs, outputs, make_optional=make_optional,
                      output_types=output_types)
        self.nodes[name] = node

        # Export the switch controller to the pipeline node
        if export_switch:
            self.export_parameter(name, "switch", name)

        if switch_value:
            node.switch = switch_value

    def parse_link(self, link):
        """ Parse a link comming from export_parameter method.

        Parameters
        ----------
        link: str
            the link description of the form
            'node_from.plug_name->node_to.plug_name'

        Returns
        -------
        output: tuple
            tuple containing the link description and instances

        Examples
        --------
        >>> Pipeline.parse_link("node1.plug1->node2.plug2")
        "node1", "plug1", <instance node1>, <instance plug1>,
        "node2", "plug2", <instance node2>, <instance plug2>

        For a pipeline node:

        >>> Pipeline.parse_link("plug1->node2.plug2")
        "", "plug1", <instance pipeline>, <instance plug1>,
        "node2", "plug2", <instance node2>, <instance plug2>
        """
        # Split source and destination node descriptions
        source, dest = link.split("->")

        # Parse the source and destination parameters
        source_node_name, source_plug_name, source_node, source_plug = \
            self.parse_parameter(source)
        dest_node_name, dest_plug_name, dest_node, dest_plug = \
            self.parse_parameter(dest)

        return (source_node_name, source_plug_name, source_node, source_plug,
                dest_node_name, dest_plug_name, dest_node, dest_plug)

    def parse_parameter(self, name):
        """ Parse parameter of a node from its description.

        Parameters
        ----------
        name: str
            the description plug we want to load 'node.plug'

        Returns
        -------
        output: tuple
            tuple containing the plug description and instances
        """
        # Parse the plug description
        dot = name.find(".")

        # Check if its a pipeline node
        if dot < 0:
            node_name = ""
            node = self.pipeline_node
            plug_name = name
        else:
            node_name = name[:dot]
            node = self.nodes.get(node_name)
            if node is None:
                raise ValueError("{0} is not a valid node name".format(
                                 node_name))
            plug_name = name[dot + 1:]

        # Check if plug nexists
        if plug_name not in node.plugs:
            raise ValueError(
                "'{0}' is not a valid parameter name for node '{1}'".format(
                    plug_name, (node_name if node_name else "pipeline")))
        return node_name, plug_name, node, node.plugs[plug_name]

    def add_link(self, link, weak_link=False):
        """ Add a link between pipeline nodes.

        If the destination node is a switch, force the source plug to be not
        optional.

        Parameters
        ----------
        link: str
            link descriptionof the form:
            "node.output->other_node.input".
            If no node is specified, the pipeline node itself is used:
            "output->other_node.input".
        weak_link: bool
            this property is used when nodes are optional,
            the plug information may not be generated.
        """
        # Parse the link
        (source_node_name, source_plug_name, source_node,
         source_plug, dest_node_name, dest_plug_name, dest_node,
         dest_plug) = self.parse_link(link)

        # Assure that pipeline plugs are not linked
        if not source_plug.output and source_node is not self.pipeline_node:
            raise ValueError("Cannot link from a pipeline input "
                             "plug: {0}".format(link))
        if dest_plug.output and dest_node is not self.pipeline_node:
            raise ValueError("Cannot link to a pipeline output "
                             "plug: {0}".format(link))

        # Propagate the plug value from source to destination
        value = source_node.get_plug_value(source_plug_name)
        if value is not None:
            dest_node.set_plug_value(dest_plug_name, value)

        # Update plugs memory of the pipeline
        source_plug.links_to.add((dest_node_name, dest_plug_name, dest_node,
                                  dest_plug, weak_link))
        dest_plug.links_from.add((source_node_name, source_plug_name,
                                  source_node, source_plug, weak_link))

        # Set a connected_output property
        if (isinstance(dest_node, ProcessNode) and
                isinstance(source_node, ProcessNode)):
            source_trait = source_node.process.trait(source_plug_name)
            dest_trait = dest_node.process.trait(dest_plug_name)
            if source_trait.output and not dest_trait.output:
                dest_trait.connected_output = True

        # Propagate the description in case of destination switch node
        if isinstance(dest_node, Switch):
            source_trait = source_node.get_trait(source_plug_name)
            dest_trait = dest_node.trait(dest_plug_name)
            dest_trait.desc = source_trait.desc
            dest_node._switch_changed(getattr(dest_node, "switch"),
                                      getattr(dest_node, "switch"))

        # Observer
        source_node.connect(source_plug_name, dest_node, dest_plug_name)
        dest_node.connect(dest_plug_name, source_node, source_plug_name)

        # Refresh pipeline activation
        self.update_nodes_and_plugs_activation()

    def remove_link(self, link):
        """ Remove a link between pipeline nodes

        Parameters
        ----------
        link: str
            link description. Its shape should be:
            "node.output->other_node.input".
            If no node is specified, the pipeline itself is assumed.
        """
        # Parse the link
        (source_node_name, source_plug_name, source_node,
         source_plug, dest_node_name, dest_plug_name, dest_node,
         dest_plug) = self.parse_link(link)

        # Update plugs memory of the pipeline
        source_plug.links_to.discard((dest_node_name, dest_plug_name,
                                      dest_node, dest_plug, True))
        source_plug.links_to.discard((dest_node_name, dest_plug_name,
                                      dest_node, dest_plug, False))
        dest_plug.links_from.discard((source_node_name, source_plug_name,
                                      source_node, source_plug, True))
        dest_plug.links_from.discard((source_node_name, source_plug_name,
                                      source_node, source_plug, False))

        # Set a connected_output property
        if (isinstance(dest_node, ProcessNode) and
                isinstance(source_node, ProcessNode)):
            dest_trait = dest_node.process.trait(dest_plug_name)
            if dest_trait.connected_output:
                dest_trait.connected_output = False  # FIXME

        # Observer
        source_node.disconnect(source_plug_name, dest_node, dest_plug_name)
        dest_node.disconnect(dest_plug_name, source_node, source_plug_name)

    def export_parameter(self, node_name, plug_name,
                         pipeline_parameter=None, weak_link=False,
                         is_enabled=None, is_optional=None):
        """ Export a node plug at the pipeline level.

        Parameters
        ----------
        node_name: str (mandatory)
            the name of node containing the plug we want to export
        plug_name: str (mandatory)
            the node plug name we want to export
        pipeline_parameter: str (optional)
            the name to access this parameter at the pipeline level.
            Default None, the plug name is used
        weak_link: bool (optional)
            this property is used when nodes are weak,
            **FIXME:** what does it exactly mean ?
            the plug information may not be generated.
        is_enabled: bool (optional)
            a property to specify that it is not a user-parameter
            automatic generation)
        is_optional: bool (optional)
            sets the exported parameter to be optional
        """
        # Get the node and parameter
        node = self.nodes[node_name]
        # Make a copy of the trait
        trait = Trait(node.get_trait(plug_name))

        # Check if the plug name is valid
        if trait is None:
            raise ValueError("Node {0} ({1}) has no parameter "
                             "{2}".format(node_name, node.name, plug_name))

        # If a tuned name is not specified, used the plug name
        if not pipeline_parameter:
            pipeline_parameter = plug_name

        # Check the the pipeline parameter name is not already used
        if pipeline_parameter in self.user_traits():
            raise ValueError(
                "Parameter '{0}' of node '{1}' cannot be exported to pipeline "
                "parameter '{2}'".format(
                    plug_name, node_name or 'pipeline_node',
                    pipeline_parameter))

        # Set user enabled parameter only if specified
        # Important because this property is automatically set during
        # the nipype interface wrappings
        if is_enabled is not None:
            trait.enabled = bool(is_enabled)

        # Change the trait optional property
        if is_optional is not None:
            trait.optional = bool(is_optional)

        # Now add the parameter to the pipeline
        self.add_trait(pipeline_parameter, trait)

        # Propagate the parameter value to the new exported one
        self.set_parameter(pipeline_parameter, node.get_plug_value(plug_name))

        # Do not forget to link the node with the pipeline node

        if trait.output:
            link_desc = "{0}.{1}->{2}".format(
                node_name, plug_name, pipeline_parameter)
            self.add_link(link_desc,  weak_link)
        else:
            link_desc = "{0}->{1}.{2}".format(
                pipeline_parameter, node_name, plug_name)
            self.add_link(link_desc, weak_link)

    def _set_node_enabled(self, node_name, is_enabled):
        """ Method to enable or disabled a node

        Parameters
        ----------
        node_name: str (mandatory)
            the node name
        is_enabled: bool (mandatory)
            the desired property
        """
        node = self.nodes.get(node_name)
        if node:
            node.enabled = is_enabled

    def all_nodes(self):
        """ Iterate over all pipeline nodes including sub-pipeline nodes.

        Returns
        -------
        nodes: Generator of Node
            Iterates over all nodes
        """
        for node in self.nodes.itervalues():
            yield node
            if (isinstance(node, PipelineNode) and
               node is not self.pipeline_node):
                for sub_node in node.process.all_nodes():
                    if sub_node is not node:
                        yield sub_node

    def _check_local_node_activation(self, node):
        """ Try to activate a node and its plugs according to its
        state and the state of its direct neighbouring nodes.

        Parameters
        ----------
        node: Node (mandatory)
            node to check

        Returns
        -------
        plugs_activated: list
            list of (plug_name,plug) containing all plugs that have been
            activated
        """
        plugs_activated = []
        # If a node is disabled, it will never be activated
        if node.enabled:
            # Try to activate input plugs
            node_activated = True
            if node is self.pipeline_node:
                # For the top-level pipeline node, all enabled plugs
                # are activated
                for plug_name, plug in six.iteritems(node.plugs):
                    if plug.enabled:
                        if not plug.activated:
                            plug.activated = True
                            plugs_activated.append((plug_name, plug))
            else:
                # Look for input plugs that can be activated
                for plug_name, plug in six.iteritems(node.plugs):
                    if plug.output:
                        # ignore output plugs
                        continue
                    if plug.enabled and not plug.activated:
                        if plug.has_default_value:
                            plug.activated = True
                            plugs_activated.append((plug_name, plug))
                        else:
                            # Look for a non weak link connected to an
                            # activated plug in order to activate the plug
                            for nn, pn, n, p, weak_link in plug.links_from:
                                if not weak_link and p.activated:
                                    plug.activated = True
                                    plugs_activated.append((plug_name, plug))
                                    break
                    # If the plug is not activated and is not optional the
                    # whole node is deactivated
                    if not plug.activated and not plug.optional:
                        node_activated = False
            if node_activated:
                node.activated = True
                # If node is activated, activate enabled output plugs
                for plug_name, plug in six.iteritems(node.plugs):
                    if plug.output and plug.enabled:
                        if not plug.activated:
                            plug.activated = True
                            plugs_activated.append((plug_name, plug))
        return plugs_activated

    def _check_local_node_deactivation(self, node):
        """ Check plugs that have to be deactivated according to node
        activation state and to the state of its direct neighbouring nodes.

        Parameters
        ----------
        node: Node (mandatory)
            node to check

        Returns
        -------
        plugs_deactivated: list
            list of (plug_name,plug) containing all plugs that have been
            deactivated
        """
        def check_plug_activation(plug, links):
            # After the following for loop, plug_activated can have three
            # values:
            #  True  if there is a non weak link connected to an
            #        activated plug
            #  False if there are non weak links that are all connected
            #        to inactive plugs
            #  None if there is no non weak links
            plug_activated = None
            # weak_activation will be True if there is at least one
            # weak link connected to an activated plug
            weak_activation = False
            for nn, pn, n, p, weak_link in links:
                if weak_link:
                    weak_activation = (weak_activation or p.activated)
                else:
                    if p.activated:
                        plug_activated = True
                        break
                    else:
                        plug_activated = False
            if plug_activated is None:
                # plug is connected only with weak links therefore
                # they are used to define its activation state
                plug_activated = weak_activation
            return plug_activated

        plugs_deactivated = []
        # If node has already been  deactivated there is nothing to do
        if node.activated:
            deactivate_node = bool([plug for plug in node.plugs.itervalues()
                                    if plug.output])
            for plug_name, plug in six.iteritems(node.plugs):
                # Check all activated plugs
                if plug.activated:
                    # A plug with a default value is always activated
                    if plug.has_default_value:
                        continue
                    output = plug.output
                    if (isinstance(node, PipelineNode) and
                       node is not self.pipeline_node and output):
                        plug_activated = (
                            check_plug_activation(plug, plug.links_to) and
                            check_plug_activation(plug, plug.links_from))
                    else:
                        if node is self.pipeline_node:
                            output = not output
                        if output:
                            plug_activated = check_plug_activation(
                                plug, plug.links_to)
                        else:
                            plug_activated = check_plug_activation(
                                plug, plug.links_from)

                    # Plug must be deactivated, record it in result and check
                    # if this deactivation also deactivate the node
                    if not plug_activated:
                        plug.activated = False
                        plugs_deactivated.append((plug_name, plug))
                        if not (plug.optional or
                                node is self.pipeline_node):
                            node.activated = False
                            break
                if plug.output and plug.activated:
                    deactivate_node = False
            if deactivate_node:
                node.activated = False
                for plug_name, plug in six.iteritems(node.plugs):
                    if plug.activated:
                        plug.activated = False
                        plugs_deactivated.append((plug_name, plug))
        return plugs_deactivated

    def delay_update_nodes_and_plugs_activation(self):
        if self.parent_pipeline is not None:
            # Only the top level pipeline can manage activations
            self.parent_pipeline.delay_update_nodes_and_plugs_activation()
            return
        if self._disable_update_nodes_and_plugs_activation == 0:
            self._must_update_nodes_and_plugs_activation = False
        self._disable_update_nodes_and_plugs_activation += 1

    def restore_update_nodes_and_plugs_activation(self):
        if self.parent_pipeline is not None:
            # Only the top level pipeline can manage activations
            self.parent_pipeline.restore_update_nodes_and_plugs_activation()
            return
        self._disable_update_nodes_and_plugs_activation -= 1
        if self._disable_update_nodes_and_plugs_activation == 0 and \
                self._must_update_nodes_and_plugs_activation:
            self.update_nodes_and_plugs_activation()

    def update_nodes_and_plugs_activation(self):
        """ Reset all nodes and plugs activations according to the current
        state of the pipeline (i.e. switch selection, nodes disabled, etc.).
        Activations are set according to the following rules.
        """
        if not hasattr(self, 'parent_pipeline'):
            # self is being initialized (the call comes from self.__init__).
            return
        if self.parent_pipeline is not None:
            # Only the top level pipeline can manage activations
            self.parent_pipeline.update_nodes_and_plugs_activation()
            return
        if self._disable_update_nodes_and_plugs_activation:
            self._must_update_nodes_and_plugs_activation = True
            return

        self._disable_update_nodes_and_plugs_activation += 1

        debug = getattr(self, '_debug_activations', None)
        if debug:
            debug = open(debug, 'w')
            print(self.id, file=debug)

        # Remember all links that are inactive (i.e. at least one of the two
        # plugs is inactive) in order to execute a callback if they become
        # active (see at the end of this method)
        inactive_links = []
        for node in self.all_nodes():
            for source_plug_name, source_plug in six.iteritems(node.plugs):
                for nn, pn, n, p, weak_link in source_plug.links_to:
                    if not source_plug.activated or not p.activated:
                        inactive_links.append((node, source_plug_name,
                                               source_plug, n, pn, p))

        # Initialization : deactivate all nodes and their plugs
        for node in self.all_nodes():
            node.activated = False
            for plug_name, plug in six.iteritems(node.plugs):
                plug.activated = False

        # Forward activation : try to activate nodes (and their input plugs)
        # and propagate activations neighbours of activated plugs

        # Starts iterations with all nodes
        nodes_to_check = set(self.all_nodes())
        iteration = 1
        while nodes_to_check:
            new_nodes_to_check = set()
            for node in nodes_to_check:
                node_activated = node.activated
                for plug_name, plug in self._check_local_node_activation(node):
                    if debug:
                        print('%d+%s:%s' % (
                            iteration, node.full_name, plug_name), file=debug)
                    for nn, pn, n, p, weak_link in \
                            plug.links_to.union(plug.links_from):
                        if not weak_link and p.enabled:
                            new_nodes_to_check.add(n)
                if (not node_activated) and node.activated:
                    if debug:
                        print('%d+%s' % (iteration, node.full_name),
                              file=debug)
            nodes_to_check = new_nodes_to_check
            iteration += 1

        # Backward deactivation : deactivate plugs that should not been
        # activated and propagate deactivation to neighbouring plugs
        nodes_to_check = set(self.all_nodes())
        iteration = 1
        while nodes_to_check:
            new_nodes_to_check = set()
            for node in nodes_to_check:
                node_activated = node.activated
                # Test plugs deactivation according to their input/output
                # state
                test = self._check_local_node_deactivation(node)
                if test:
                    for plug_name, plug in test:
                        if debug:
                            print('%d-%s:%s' % (
                                iteration, node.full_name, plug_name),
                                file=debug)
                        for nn, pn, n, p, weak_link in \
                                plug.links_from.union(plug.links_to):
                            if p.activated:
                                new_nodes_to_check.add(n)
                    if not node.activated:
                        # If the node has been deactivated, force deactivation
                        # of all plugs that are still active and propagate
                        # this deactivation to neighbours
                        if node_activated and debug:
                            print('%d-%s' % (
                                iteration, node.full_name), file=debug)
                        for plug_name, plug in six.iteritems(node.plugs):
                            if plug.activated:
                                plug.activated = False
                                if debug:
                                    print('%d=%s:%s' % (
                                        iteration, node.full_name, plug_name),
                                        file=debug)
                                for nn, pn, n, p, weak_link in \
                                        plug.links_from.union(plug.links_to):
                                    if p.activated:
                                        new_nodes_to_check.add(n)
            nodes_to_check = new_nodes_to_check
            iteration += 1

        # Update processes to hide or show their traits according to the
        # corresponding plug activation
        for node in self.all_nodes():
            if isinstance(node, ProcessNode):
                traits_changed = False
                for plug_name, plug in six.iteritems(node.plugs):
                    trait = node.process.trait(plug_name)
                    if plug.activated:
                        if getattr(trait, "hidden", False):
                            trait.hidden = False
                            traits_changed = True
                    else:
                        if not getattr(trait, "hidden", False):
                            trait.hidden = True
                            traits_changed = True
                if traits_changed:
                    node.process.user_traits_changed = True

        # Execute a callback for all links that have become active.
        for node, source_plug_name, source_plug, n, pn, p in inactive_links:
            if (source_plug.activated and p.activated):
                value = node.get_plug_value(source_plug_name)
                node._callbacks[(source_plug_name, n, pn)](value)

        # Refresh views relying on plugs and nodes selection
        for node in self.all_nodes():
            if isinstance(node, PipelineNode):
                node.process.selection_changed = True

        self._disable_update_nodes_and_plugs_activation -= 1

    def workflow_graph(self, remove_disabled_steps=True):
        """ Generate a workflow graph

        Returns
        -------
        graph: topological_sort.Graph
            graph representation of the workflow from the current state of
            the pipeline
        remove_disabled_steps: bool (optional)
            When set, disabled steps (and their children) will not be included
            in the workflow graph.
            Default: True
        """

        def insert(pipeline, node_name, plug, dependencies):
            """ Browse the plug links and add the correspondings edges
            to the node.
            """

            # Main loop
            for (dest_node_name, dest_plug_name, dest_node, dest_plug,
                 weak_link) in plug.links_to:

                # Ignore the link if it is pointing to a node in a
                # sub-pipeline or in the parent pipeline
                if pipeline.nodes.get(dest_node_name) is not dest_node:
                    continue

                # Plug need to be activated
                if dest_node.activated:

                    # If plug links to a switch, we need to address the switch
                    # plugs
                    if not isinstance(dest_node, Switch):
                        dependencies.add((node_name, dest_node_name))
                    else:
                        for switch_plug in dest_node.plugs.itervalues():
                            insert(pipeline, node_name, switch_plug,
                                   dependencies)

        # Create a graph and a list of graph node edges
        graph = Graph()
        dependencies = set()

        if remove_disabled_steps:
            steps = getattr(self, 'pipeline_steps', Controller())
            disabled_nodes = set()
            for step, trait in six.iteritems(steps.user_traits()):
                if not getattr(steps, step):
                    disabled_nodes.update(
                        [self.nodes[node] for node in trait.nodes])

        # Add activated Process nodes in the graph
        for node_name, node in six.iteritems(self.nodes):

            # Do not consider the pipeline node
            if node_name == "":
                continue

            # Select only active Process nodes
            if node.activated and not isinstance(node, Switch) \
                    and (not remove_disabled_steps
                         or node not in disabled_nodes):

                # If a Pipeline is found: the meta graph node parameter
                # contains a sub Graph
                if isinstance(node.process, Pipeline):
                    graph.add_node(GraphNode(
                        node_name, node.process.workflow_graph(False)))

                # If a Process or an iterative node is found: the meta graph
                # node parameter contains a list with one process node or
                # a dynamic structure that cannot be processed yet.
                else:
                    graph.add_node(GraphNode(node_name, [node]))

                # Add node edges
                for plug_name, plug in six.iteritems(node.plugs):

                    # Consider only active pipeline node plugs
                    if plug.activated:
                        insert(self, node_name, plug, dependencies)

        # Add edges to the graph
        for d in dependencies:
            if graph.find_node(d[0]) and graph.find_node(d[1]):
                graph.add_link(d[0], d[1])

        return graph

    def workflow_ordered_nodes(self, remove_disabled_steps=True):
        """ Generate a workflow: list of process node to execute

        Returns
        -------
        workflow_list: list of Process
            an ordered list of Processes to execute
        remove_disabled_steps: bool (optional)
            When set, disabled steps (and their children) will not be included
            in the workflow graph.
            Default: True
        """
        # Create a graph and a list of graph node edges
        graph = self.workflow_graph(remove_disabled_steps)

        # Start the topologival sort
        ordered_list = graph.topological_sort()

        def walk_workflow(wokflow, workflow_list):
            """ Recursive fonction to go through pipelines' graphs
            """
            # Go through all the workflows
            for sub_workflow in wokflow:

                # If we have already a flatten graph structure just add it
                if isinstance(sub_workflow[1], list):
                    workflow_list.extend(sub_workflow[1])

                # Otherwise we need to call the topological sort in order to
                # sort the graph and than flat the graph structure
                else:
                    flat_structure = sub_workflow[1].topological_sort()
                    walk_workflow(flat_structure, workflow_list)

        # Generate the output workflow representation
        self.workflow_repr = "->".join([x[0] for x in ordered_list])
        logger.debug("Workflow: {0}". format(self.workflow_repr))

        # Generate the final workflow by flattenin graphs structures
        workflow_list = []
        walk_workflow(ordered_list, workflow_list)

        return workflow_list

    def _check_temporary_files_for_node(self, node, temp_files):
        """ Check temporary outputs and allocate files for them.

        Temporary files or directories will be appended to the temp_files list,
        and the node parameters will be set to temp file names.

        This internal function is called by the sequential execution,
        _run_process() (also used through __call__()).
        The pipeline state will be restored at the end of execution using
        _free_temporary_files().

        Parameters
        ----------
        node: Node
            node to check temporary outputs on
        temp_files: list
            list of temporary files for the pipeline execution. The list will
            be modified (completed).
        """
        process = getattr(node, 'process', None)
        if process is not None and isinstance(process, NipypeProcess):
            #nipype processes do not use temporaries, they produce output
            # file names
            return

        for plug_name, plug in six.iteritems(node.plugs):
            value = node.get_plug_value(plug_name)
            if not plug.activated or not plug.enabled \
                    or (value not in (traits.Undefined, '') and \
                        not isinstance(value,list)):
                continue
            trait = node.get_trait(plug_name)
            if not trait.output \
                    or (not isinstance(trait.trait_type, traits.File)
                        and not isinstance(trait.trait_type,
                                           traits.Directory)
                        and not isinstance(trait.trait_type,
                                           traits.List)) \
                    or len(plug.links_to) == 0:
                continue
            # check that it is really temporary: not exported
            # to the main pipeline
            if self.pipeline_node in [link[2]
                                      for link in plug.links_to]:
                # it is visible out of the pipeline: not temporary
                continue
            # if we get here, we are a temporary.
            is_list = False
            if isinstance(trait.trait_type, traits.List):
                trait = trait.trait_type.inner_traits()[0]
                is_list = True
            if trait.trait_type is traits.Directory:
                if is_list:
                    tmp_files = []
                    for v in value:
                        tmpdir = tempfile.mkdtemp(suffix='capsul_run')
                        temp_files.append((node, plug_name, tmpdir, v))
                        tmp_files.append(tmpdir)
                    node.set_plug_value(plug_name, tmp_files)
                else:
                    tmpdir = tempfile.mkdtemp(suffix='capsul_run')
                    temp_files.append((node, plug_name, tmpdir, value))
                    node.set_plug_value(plug_name, tmpdir)
            else:
                if trait.allowed_extensions:
                    suffix = 'capsul' + trait.allowed_extensions[0]
                else:
                    suffix = 'capsul'
                if is_list:
                    tmp_files = []
                    for v in value:
                        tmpfile = tempfile.mkstemp(suffix=suffix)
                        tmp_files.append(tmpfile[1])
                        os.close(tmpfile[0])
                    temp_files.append((node, plug_name, tmp_files, value))
                    node.set_plug_value(plug_name, tmp_files)
                else:
                    tmpfile = tempfile.mkstemp(suffix=suffix)
                    node.set_plug_value(plug_name, tmpfile[1])
                    os.close(tmpfile[0])
                    temp_files.append((node, plug_name, tmpfile[1], value))

    def _free_temporary_files(self, temp_files):
        """ Delete and reset temp files after the pipeline execution.

        This internal function is called at the end of _run_process()
        (sequential execution)
        """
        #
        for node, plug_name, tmpfiles, value in temp_files:
            node.set_plug_value(plug_name, value)
            if not isinstance(value, list):
                tmpfiles = [tmpfiles]
            for tmpfile in tmpfiles:
                if os.path.isdir(tmpfile):
                    try:
                        shutil.rmtree(tmpfile)
                    except:
                        pass
                else:
                    try:
                        os.unlink(tmpfile)
                    except:
                        pass
                # handle additional files (.hdr, .minf...)
                # TODO
                if os.path.exists(tmpfile + '.minf'):
                    try:
                        os.unlink(tmpfile + '.minf')
                    except:
                        pass

    def _run_process(self):
        '''
        Pipeline execution is managed by StudyConfig class.
        This method must not be called.
        '''
        raise NotImplementedError('Pipeline execution is managed by '
            'StudyConfig class. This method must not be called.')

    def find_empty_parameters(self):
        """ Find internal File/Directory parameters not exported to the main
        input/output parameters of the pipeline with empty values. This is
        meant to track parameters which should be associated with temporary
        files internally.

        Returns
        -------
        list
            Each element is a list with 3 values: node, parameter_name,
            optional
        """
        empty_params = []
        # walk all activated nodes, recursively
        nodes = [(node_name, node)
                 for node_name, node in six.iteritems(self.nodes)
                 if node_name != '' and node.enabled and node.activated]
        while nodes:
            node_name, node = nodes.pop(0)
            if hasattr(node, 'process'):
                process = node.process
                if isinstance(process, Pipeline):
                    nodes += [(cnode_name, cnode)
                        for cnode_name, cnode in six.iteritems(process.nodes)
                        if cnode_name != '' and cnode.enabled
                        and cnode.activated]
            else:
                process = node
            # check output plugs; input ones don't work with generated
            # temporary files (unless they are connected with an output one,
            # which will do the job)
            for plug_name, plug in six.iteritems(node.plugs):
                if not plug.enabled or not plug.output or \
                        (not plug.activated and plug.optional):
                    continue
                parameter = process.trait(plug_name)
                if not isinstance(parameter.trait_type, (File, Directory)) \
                        and (not isinstance(parameter.trait_type, List)
                             or not isinstance(
                                parameter.inner_traits[0].trait_type,
                                (File, Directory))):
                    continue
                is_list = isinstance(parameter.trait_type, List)
                value = getattr(process, plug_name)
                if is_list:
                    if value:
                        if all([v not in ('', traits.Undefined, None)
                                for v in value]):
                            # all values are non-empty
                            continue
                else:
                    if value != '' and value is not traits.Undefined:
                        continue # non-null value: not an empty parameter.
                optional = bool(parameter.optional)
                valid = True
                links = list(plug.links_from.union(plug.links_to))
                if len(links) == 0:
                    if optional:
                        # an optional, non-connected output can stay empty
                        continue
                # check where this plug is linked
                while links:
                    link = links.pop(0)
                    oplug = link[3]
                    if link[0] == '':
                        if link[2] == self.nodes['']:
                            # linked to the main node: keep it as is
                            valid = False
                            break
                        # linked to an output plug of an intermediate pipeline:
                        # needed only if this pipeline plug is used later,
                        # or mandatory
                        if oplug.optional:
                            links += oplug.links_to
                    optional &= bool(oplug.optional)
                if valid:
                    empty_params.append((node, plug_name, optional))
        return empty_params

    def count_items(self):
        """ Count pipeline items to get its size.

        Returns
        -------
        items: tuple
            (nodes_count, processes_count, plugs_count, params_count,
            links_count, enabled_nodes_count, enabled_procs_count,
            enabled_links_count)
        """
        nodes = self.nodes.values()
        plugs_count = 0
        params_count = len([param
            for param_name, param in six.iteritems(self.user_traits())
            if param_name not in ('nodes_activation', 'selection_changed')])
        nodes_count = 0
        links_count = 0
        procs = set()
        nodeset = set()
        enabled_nodes_count = 0
        enabled_procs_count = 0
        enabled_links_count = 0
        while nodes:
            node = nodes.pop(0)
            nodeset.add(node)
            nodes_count += 1
            if node.enabled and node.activated:
                enabled_nodes_count += 1
            plugs_count += len(node.plugs)
            links_count += sum([len(plug.links_to) + len(plug.links_from)
                for plug in node.plugs.itervalues()])
            enabled_links_count += sum(
                [len([pend for pend in plug.links_to
                        if pend[3].enabled and pend[3].activated])
                    + len([pend for pend in plug.links_from
                        if pend[3].enabled and pend[3].activated])
                    for plug in node.plugs.itervalues()
                    if plug.enabled and plug.activated])
            if hasattr(node, 'nodes'):
                sub_nodes = [sub_node
                    for sub_node in node.nodes.values()
                    if sub_node not in nodeset and sub_node not in nodes]
                nodes += sub_nodes
            elif hasattr(node, 'process'):
                if node.process in procs:
                    continue
                procs.add(node.process)
                if node.enabled and node.activated:
                    enabled_procs_count += 1
                params_count += len([param
                    for param_name, param
                    in six.iteritems(node.process.user_traits())
                    if param_name not in (
                        'nodes_activation', 'selection_changed')])
                if hasattr(node.process, 'nodes'):
                    sub_nodes = [sub_node
                        for sub_node in node.process.nodes.values()
                        if sub_node not in nodeset and sub_node not in nodes]
                    nodes += sub_nodes
            elif hasattr(node, 'user_traits'):
                params_count += len([param
                    for param_name, param in six.iteritems(node.user_traits())
                    if param_name not in (
                        'nodes_activation', 'selection_changed', 'activated',
                        'enabled', 'name')])
        return nodes_count, len(procs), plugs_count, params_count, \
            links_count, enabled_nodes_count, enabled_procs_count, \
            enabled_links_count

    def pipeline_state(self):
        """ Return an object composed of basic Python objects that contains
        the whole structure and state of the pipeline. This object can be
        given to compare_to_state method in order to get the differences with
        a previously stored state. This is typically used in tests scripts.

        Returns
        -------
        pipeline_state: dictionary
            todo
        """
        result = {}
        for node in self.all_nodes():
            plugs_list = []
            node_dict = dict(name=node.name,
                             enabled=node.enabled,
                             activated=node.activated,
                             plugs=plugs_list)
            result[node.full_name] = node_dict
            for plug_name, plug in six.iteritems(node.plugs):
                links_to_dict = {}
                links_from_dict = {}
                plug_dict = dict(enabled=plug.enabled,
                                 activated=plug.activated,
                                 output=plug.output,
                                 optional=plug.optional,
                                 has_default_value=plug.has_default_value,
                                 links_to=links_to_dict,
                                 links_from=links_from_dict)
                plugs_list.append((plug_name, plug_dict))
                for nn, pn, n, p, weak_link in plug.links_to:
                    link_name = '%s:%s' % (n.full_name, pn)
                    links_to_dict[link_name] = weak_link
                for nn, pn, n, p, weak_link in plug.links_from:
                    link_name = '%s:%s' % (n.full_name, pn)
                    links_from_dict[link_name] = weak_link
        return result

    def compare_to_state(self, pipeline_state):
        """ Returns the differences between this pipeline and a previously
        recorded state.

        Returns
        -------
        differences: list
            each element is a human readable string explaining one difference
            (e.g. 'node "my_process" is missing')
        """
        result = []
        
        def compare_dict(ref_dict, other_dict):
            for ref_key, ref_value in six.iteritems(ref_dict):
                if ref_key not in other_dict:
                    yield '%s = %s is missing' % (ref_key, repr(ref_value))
                else:
                    other_value = other_dict.pop(ref_key)
                    if ref_value != other_value:
                        yield '%s = %s differs from %s' % (ref_key,
                                                           repr(ref_value),
                                                           repr(other_value))
            for other_key, other_value in six.iteritems(other_dict):
                yield '%s=%s is new' % (other_key, repr(other_value))

        pipeline_state = deepcopy(pipeline_state)
        for node in self.all_nodes():
            node_name = node.full_name
            node_dict = pipeline_state.pop(node_name, None)
            if node_dict is None:
                result.append('node "%s" is missing' % node_name)
            else:
                plugs_list = node_dict.pop('plugs')
                result.extend('in node "%s": %s' % (node_name, i) for i in
                              compare_dict(dict(name=node.name,
                                                enabled=node.enabled,
                                                activated=node.activated),
                                           node_dict))
                ref_plug_names = list(node.plugs)
                other_plug_names = [i[0] for i in plugs_list]
                if ref_plug_names != other_plug_names:
                    if sorted(ref_plug_names) == sorted(other_plug_names):
                        result.append('in node "%s": plugs order = %s '
                                      'differs from %s' %
                                      (node_name, repr(ref_plug_names),
                                       repr(other_plug_names)))
                    else:
                        result.append('in node "%s": plugs list = %s '
                                      'differs from %s' %
                                      (node_name, repr(ref_plug_names),
                                       repr(other_plug_names)))
                        # go to next node
                        continue
                for plug_name, plug in six.iteritems(node.plugs):
                    plug_dict = plugs_list[0][1]
                    del plugs_list[0]
                    links_to_dict = plug_dict.pop('links_to')
                    links_from_dict = plug_dict.pop('links_from')
                    result.extend('in plug "%s:%s": %s' %
                        (node_name,plug_name,i) for i in
                        compare_dict(dict(enabled=plug.enabled,
                                          activated=plug.activated,
                                          output=plug.output,
                                          optional=plug.optional,
                                          has_default_value=
                                              plug.has_default_value),
                                          plug_dict))
                    for nn, pn, n, p, weak_link in plug.links_to:
                        link_name = '%s:%s' % (n.full_name, pn)
                        if link_name not in links_to_dict:
                            result.append('in plug "%s:%s": missing link to %s'
                                          % (node_name, plug_name, link_name))
                        else:
                            other_weak_link = links_to_dict.pop(link_name)
                            if weak_link != other_weak_link:
                                result.append('in plug "%s:%s": link to %s is'
                                              '%sweak' % (node_name, plug_name,
                                                          link_name, (' not'
                                                          if weak_link else 
                                                          '')))
                    for link_name, weak_link in six.iteritems(links_to_dict):
                        result.append('in plug "%s:%s": %slink to %s is new' %
                            (node_name,plug_name, (' weak' if weak_link else 
                            ''),link_name))
                    for nn, pn, n, p, weak_link in plug.links_from:
                        link_name = '%s:%s' % (n.full_name, pn)
                        if link_name not in links_from_dict:
                            result.append('in plug "%s:%s": missing link from '
                                          '%s' % (node_name,
                                                  plug_name, link_name))
                        else:
                            other_weak_link = links_from_dict.pop(link_name)
                            if weak_link != other_weak_link:
                                result.append('in plug "%s:%s": link from %s '
                                              'is%sweak' % (node_name, 
                                                            plug_name,
                                                            link_name,(' not'
                                                            if weak_link else
                                                            '')))
                    for link_name, weak_link in six.iteritems(links_from_dict):
                        result.append('in plug "%s:%s": %slink from %s is new'
                                      % (node_name,plug_name,(' weak' if
                                          weak_link else ''),link_name))

        for node_name in pipeline_state:
            result.append('node "%s" is new' % node_name)
        return result

    def install_links_debug_handler(self, log_file=None, handler=None,
                                    prefix=''):
        """ Set callbacks when traits value change, and follow plugs links to
        debug links propagation and problems in it.

        Parameters
        ----------
        log_file: str (optional)
            file-like object to write links propagation in.
            If none is specified, a temporary file will be created for it.
        handler: function (optional)
            Callback to be processed for debugging. If none is specified, the
            default pipeline debugging function will be used. This default
            handler prints traits changes and links to be processed in the
            log_file.
            The handler function will receive a prefix string, a node,
            and traits parameters, namely the object (process) owning the
            changed value, the trait name and value in this object.
        prefix: str (optional)
            prefix to be prepended to traits names, typically the parent
            pipeline full name

        Returns
        -------
        log_file: the file object where events will be written in
        """

        if log_file is None:
            log_file_s = tempfile.mkstemp()
            class AutodeDelete(object):
                def __init__(self, file_object):
                    self.file_object = file_object
                def __del__(self):
                    try:
                        self.file_object.close()
                    except IOError:
                        pass
                    try:
                        os.unlink(self.file_object.name)
                    except:
                        pass
            os.close(log_file_s[0])
            log_file = open(log_file_s[1], 'w')
            self._log_file_del = AutodeDelete(log_file)

        self._link_debugger_file = log_file
        if prefix != '' and not prefix.endswith('.'):
            prefix = prefix + '.'
        # install handler on nodes
        for node_name, node in six.iteritems(self.nodes):
            node_prefix = prefix + node_name
            if node_prefix != '' and not node_prefix.endswith('.'):
                node_prefix += '.'
            if handler is None:
                custom_handler = node._value_callback_with_logging
            else:
                custom_handler = handler
            sub_process = None
            sub_pipeline = False
            if hasattr(node, 'process'):
                sub_process = node.process
            if hasattr(sub_process, 'nodes') and sub_process is not self:
                sub_pipeline = sub_process
            if sub_pipeline:
                sub_pipeline.install_links_debug_handler(
                    log_file=log_file,
                    handler=handler,
                    prefix=node_prefix)
            else:
                # replace all callbacks
                callbacks = list(node._callbacks.items())
                for element, callback in callbacks:
                    source_plug_name, dest_node, dest_plug_name = element
                    value_callback = SomaPartial(
                        custom_handler, log_file, node_prefix,
                        source_plug_name,
                        dest_node, dest_plug_name)
                    node.remove_callback_from_plug(source_plug_name, callback)
                    node._callbacks[element] = value_callback
                    node.set_callback_on_plug(source_plug_name, value_callback)

        return log_file

    def uninstall_links_debug_handler(self):
        """ Remove links debugging callbacks set by install_links_debug_handler
        """

        for node_name, node in six.iteritems(self.nodes):
            sub_process = None
            sub_pipeline = False
            if hasattr(node, 'process'):
                sub_process = node.process
            if hasattr(sub_process, 'nodes') and sub_process is not self:
                sub_pipeline = sub_process
            if sub_pipeline:
                sub_pipeline.uninstall_links_debug_handler()
            else:
                for element, callback in list(node._callbacks.items()):
                    source_plug_name, dest_node, dest_plug_name = element
                    value_callback = SomaPartial(
                        node._value_callback, source_plug_name,
                        dest_node, dest_plug_name)
                    node.remove_callback_from_plug(source_plug_name, callback)
                    node._callbacks[element] = value_callback
                    node.set_callback_on_plug(source_plug_name, value_callback)

        if hasattr(self, '_link_debugger_file'):
            del self._link_debugger_file
        if hasattr(self, '_log_file_del'):
            del self._log_file_del

    def define_pipeline_steps(self, steps):
        '''Define steps in the pipeline.
        Steps are pipeline portions that form groups, and which can be enabled
        or disabled on a runtime basis (when building workflows).

        Once steps are defined, their activation may be accessed through the
        "step" trait, which has one boolean property for each step:

        Ex:

        ::

            steps = OrderedDict()
            steps['preprocessings'] = [
                'normalization',
                'bias_correction',
                'histo_analysis']
            steps['brain_extraction'] = [
                'brain_segmentation',
                'hemispheres_split']
            pipeline.define_pipeline_steps(steps)

        >>> print(pipeline.pipeline_steps.preprocessings)
        True

        >>> pipeline.pipeline_steps.brain_extraction = False

        See also add_pipeline_step()

        Parameters
        ----------
        steps: dict or preferably OrderedDict or SortedDictionary (mandatory)
            The steps dict keys are steps names, the values are lists of nodes
            names forming the step.
        '''
        for step_name, nodes in six.iteritems(steps):
            self.add_pipeline_step(step_name, nodes)

    def add_pipeline_step(self, step_name, nodes, enabled=True):
        '''Add a step definiton to the pipeline (see also define_steps).

        Steps are groups of pipeline nodes, which may be disabled at runtime.
        They are normally defined in a logical order regarding the workflow
        streams. They are different from pipelines in that steps are purely
        virtual groups, they do not have parameters.

        Disabling a step acts differently as the pipeline node activation: 
        other nodes are not inactivated according to their dependencies.
        Instead, those steps are not run.

        Parameters
        ----------
        step_name: string (mandatory)
            name of the new step
        nodes: list or sequence
            nodes contained in the step (Node instances)
        enabled: bool (optional)
            initial state of the step
        '''
        if 'pipeline_steps' not in self.user_traits():
            super(Pipeline, self).add_trait(
                'pipeline_steps',
                ControllerTrait(Controller(), desc=
                    'Steps are groups of pipeline nodes, which may be '
                    'disabled at runtime. They are normally defined in a '
                    'logical order regarding the workflow streams. They are '
                    'different from sub-pipelines in that steps are purely '
                    'virtual groups, they do not have parameters. To activate '
                    'or diasable a step, just do:\n'
                    'pipeline.steps.my_step = False\n'
                    '\n'
                    'To get the nodes list in a step:\n'
                    'pipeline.get_step_nodes("my_step")'))
            self.pipeline_steps = Controller()
        self.pipeline_steps.add_trait(step_name, Bool)
        trait = self.pipeline_steps.trait(step_name)
        trait.nodes = nodes
        setattr(self.pipeline_steps, step_name, enabled)

    def remove_pipeline_step(self, step_name):
        '''Remove the given step
        '''
        if 'pipeline_steps' in self.user_traits():
            self.pipeline_steps.remove_trait(step_name)

    def disabled_pipeline_steps_nodes(self):
        '''List nodes disabled for runtime execution

        Returns
        -------
        disabled_nodes: list
            list of pipeline nodes (Node instances) which will not run in
            a workflow created from this pipeline state.
        '''
        steps = getattr(self, 'pipeline_steps', Controller())
        disabled_nodes = []
        for step, trait in six.iteritems(steps.user_traits()):
            if not getattr(steps, step, True):
                # disabled step
                nodes = trait.nodes
                disabled_nodes.extend([self.nodes[node] for node in nodes])
        return disabled_nodes

    def get_pipeline_step_nodes(self, step_name):
        '''Get the nodes in the given pipeline step
        '''
        return self.pipeline_steps.trait(step_name).nodes

    def enable_all_pipeline_steps(self):
        '''Set all defined steps (using add_step() or define_steps()) to be
        enabled. Ueful to reset the pipeline state after it has been changed.
        '''
        steps = getattr(self, 'pipeline_steps', Controller())
        for step, trait in six.iteritems(steps.user_traits()):
            setattr(steps, step, True)

    def _change_processes_selection(self, selection_name, selection_group):
        for group, processes in \
                six.iteritems(self.processes_selection[selection_name]):
            enabled = (group == selection_group)
            for node_name in processes: 
                self.nodes[node_name].enabled = enabled

    def add_processes_selection(self, selection_parameter, selection_groups,
                                value=None):
        '''Add a processes selection switch definiton to the pipeline.

        Selectors are a "different" kind of switch: one pipeline node set in a
        group is enabled, the others are disabled.

        The selector has 2 levels:

        selection_parameter selects a group.

        A group contains a set of nodes which will be activated together.
        Groups are mutually exclusive.

        Parameters
        ----------
        selection_parameter: string (mandatory)
            name of the selector parameter: the parameter is added in the
            pipeline, and its value is the name of the selected group.
        selection_groups: dict or OrderedDict
            nodes groups contained in the selector : {group_name: [Node names]}
        value: str (optional)
            initial state of the selector (default: 1st group)
        '''
        self.add_trait(selection_parameter, Enum(*selection_groups))
        self.nodes[''].plugs[selection_parameter].has_default_value = True
        self.user_traits_changed = True
        self.processes_selection = getattr(self, 'processes_selection', {})
        self.processes_selection[selection_parameter] = selection_groups
        self.on_trait_change(self._change_processes_selection,
                             selection_parameter)
        self._change_processes_selection(selection_parameter,
                                         getattr(self, selection_parameter))
        if value is not None:
            setattr(self, selection_parameter, value)

    def get_processes_selections(self):
        '''Get process_selection groups names (corresponding to selection
        parameters on the pipeline)
        '''
        if not hasattr(self, 'processes_selection'):
            return []
        return self.processes_selection.keys()

    def get_processes_selection_groups(self, selection_parameter):
        '''Get groups names involved in a processes selection switch
        '''
        return self.processes_selection[selection_parameter]

    def get_processes_selection_nodes(self, selection_parameter, group):
        '''Get nodes names involved in a processes selection switch with
        value group
        '''
        return self.processes_selection.get(selection_parameter, {}).get(group)

    def define_groups_as_steps(self, exclusive=True):
        ''' Define parameters groups according to which steps they are
        connected to.

        Parameters
        ----------
        exclusive: bool (optional)
            if True, a parameter is assigned to a single group, the first step
            it is connected to. If False, a parameter is assigned all steps
            groups it is connected to.
        '''
        steps = getattr(self, 'pipeline_steps', None)
        if not steps:
            return
        inv_steps = {}
        steps_priority = {}
        p = 0
        for step, trait in six.iteritems(steps.user_traits()):
            nodes = trait.nodes
            steps_priority[step] = p
            p += 1
            for node in nodes:
                inv_steps[node] = step

        if not self.trait('visible_groups'):
            # add a trait without a plug
            Controller.add_trait(self, 'visible_groups', Set())
        plugs = self.pipeline_node.plugs
        for param, trait in six.iteritems(self.user_traits()):
            plug = plugs.get(param)
            if not plug:
                continue
            if trait.output:
                links = plug.links_from
            else:
                links = plug.links_to
            groups = []
            for link in links:
                node_name = link[0]
                step = inv_steps.get(node_name)
                if step and step not in groups:
                    groups.append(step)
            if groups:
                groups = sorted(groups, key=lambda x: steps_priority[x])
                if exclusive:
                    groups = [groups[0]]
                trait.groups = groups
<|MERGE_RESOLUTION|>--- conflicted
+++ resolved
@@ -451,11 +451,7 @@
                                                                  **kwargs)
     
     def add_switch(self, name, inputs, outputs, export_switch=True,
-<<<<<<< HEAD
-                   make_optional=(), switch_value=None):
-=======
-                   make_optional=(), output_types=None):
->>>>>>> d4208029
+                   make_optional=(), output_types=None, switch_value=None):
         """ Add a switch node in the pipeline
 
         Parameters
@@ -478,17 +474,14 @@
             list of optional outputs.
             These outputs will be made optional in the switch output. By
             default they are mandatory.
-<<<<<<< HEAD
-        switch_value: str (optional)
-            Initial value of the switch parameter (one of the inputs names).
-            Defaults to 1st input.
-=======
         output_types: sequence of traits (optional)
             If given, this sequence sould have the same size as outputs. It
             will specify each switch output parameter type (as a standard
             trait). Input parameters for each input block will also have this
             type.
->>>>>>> d4208029
+        switch_value: str (optional)
+            Initial value of the switch parameter (one of the inputs names).
+            Defaults to 1st input.
 
         Examples
         --------
