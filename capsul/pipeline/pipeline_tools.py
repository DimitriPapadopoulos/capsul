##########################################################################
# CAPSUL - Copyright (C) CEA, 2013
# Distributed under the terms of the CeCILL-B license, as published by
# the CEA-CNRS-INRIA. Refer to the LICENSE file or to
# http://www.cecill.info/licences/Licence_CeCILL-B_V1-en.html
# for details.
##########################################################################

from __future__ import print_function

# System import
import os
import logging
import tempfile
try:
    import subprocess32 as subprocess
except ImportError:
    import subprocess
import six
import sys

# Define the logger
logger = logging.getLogger(__name__)

# Trait import
try:
    from traits import api as traits
except ImportError:
    from enthought.traits import api as traits

# Capsul import
from capsul.pipeline.pipeline import Pipeline, PipelineNode, Switch, \
    ProcessNode, OptionalOutputSwitch
from capsul.pipeline.process_iteration import ProcessIteration
from soma.controller import Controller

if sys.version_info[0] >= 3:
    basestring = str


def pipeline_node_colors(pipeline, node):
    '''
    Node color to display boxes in GUI and graphviz graphs. Depending on the
    node type (process, pipeline, switch) and its activation, colors will
    differ.

    Parameters
    ----------
    pipeline: Pipeline
        the pipeline the node belongs to
    node: Node
        the node to be colored

    Returns
    -------
    colors: tuple
        (box_color, background_fill_color, dark_color, style). Colors are
        3-tuples of float values between 0. and 1. style is "default",
        "switch" or "pipeline".
    '''
    def _color_disabled(color):
        target = [0.86, 0.94, 0.86]
        new_color = ((color[0] + target[0]) / 2,
                     (color[1] + target[1]) / 2,
                     (color[2] + target[2]) / 2)
        return new_color

    BLUE_1 = (0.7, 0.7, 0.9)
    BLUE_2 = (0.5, 0.5, 0.7)
    BLUE_3 = (0.2, 0.2, 0.4)
    LIGHT_BLUE_1 = (0.95, 0.95, 1.0)
    LIGHT_BLUE_2 = (0.85, 0.85, 0.9)
    LIGHT_BLUE_3 = (0.3, 0.3, 0.5)

    SEA_1 = (0.7, 0.8, 1.)
    SEA_2 = (0.5, 0.6, 0.9)
    SEA_3 = (0.2, 0.3, 0.6)
    LIGHT_SEA_1 = (0.95, 0.95, 1.0)
    LIGHT_SEA_2 = (0.8, 0.8, 1.)
    LIGHT_SEA_3 = (0.2, 0.2, 0.7)

    #GRAY_1 = (0.7, 0.7, 0.8, 1)
    #GRAY_2 = (0.4, 0.4, 0.4, 1)
    #LIGHT_GRAY_1 = (0.7, 0.7, 0.8, 1)
    #LIGHT_GRAY_2 = (0.6, 0.6, 0.7, 1)

    SAND_1 = (0.8, 0.7, 0.3)
    SAND_2 = (1., 0.9, 0.5)
    SAND_3 = (0.5, 0.45, 0.2)
    LIGHT_SAND_1 = (0.85, 0.78, 0.48)
    LIGHT_SAND_2 = (1., 0.95, 0.73)
    LIGHT_SAND_3 = (0.6, 0.55, 0.3)

    PURPLE_1 = (0.85, 0.8, 0.85)
    PURPLE_2 = (0.8, 0.75, 0.8)
    PURPLE_3 = (0.5, 0.45, 0.5)
    DEEP_PURPLE_1 = (0.8, 0.7, 0.8)
    DEEP_PURPLE_2 = (0.6, 0.5, 0.6)
    DEEP_PURPLE_3 = (0.4, 0.35, 0.4)

    GREEN_1 = (0.7, 0.9, 0.7)
    GREEN_2 = (0.5, 0.7, 0.5)
    GREEN_3 = (0.2, 0.4, 0.2)
    LIGHT_GREEN_1 = (0.95, 1., 0.95)
    LIGHT_GREEN_2 = (0.85, 0.9, 0.85)
    LIGHT_GREEN_3 = (0.3, 0.5, 0.3)

    SKY_1 = (0.6, 0.7, 1.)
    SKY_2 = (0.3, 0.5, 0.8)
    SKY_3 = (0., 0.2, 0.5)
    LIGHT_SKY_1 = (0.8, 0.85, 1.)
    LIGHT_SKY_2 = (0.7, 0.75, 0.9)
    LIGHT_SKY_3 = (0.2, 0.3, 0.6)

    APPLE_1 = (0.7, 0.8, 0.3)
    APPLE_2 = (0.9, 1., 0.5)
    APPLE_3 = (0.45, 0.5, 0.2)
    LIGHT_APPLE_1 = (0.78, 0.85, 0.48)
    LIGHT_APPLE_2 = (0.95, 1., 0.73)
    LIGHT_APPLE_3 = (0.55, 0.6, 0.3)

    _colors = {
        'default': (BLUE_1, BLUE_2, BLUE_3, LIGHT_BLUE_1, LIGHT_BLUE_2,
                    LIGHT_BLUE_3),
        'switch': (SAND_1, SAND_2, SAND_3, LIGHT_SAND_1, LIGHT_SAND_2,
                   LIGHT_SAND_3),
        'pipeline': (DEEP_PURPLE_1, DEEP_PURPLE_2, DEEP_PURPLE_3, PURPLE_1,
                     PURPLE_2, PURPLE_3),
<<<<<<< HEAD
        'iteration': (GREEN_1, GREEN_2, GREEN_3, LIGHT_GREEN_1, LIGHT_GREEN_2,
                      LIGHT_GREEN_3),
        'attributed': (SKY_1, SKY_2, SKY_3, LIGHT_SKY_1, LIGHT_SKY_2,
                      LIGHT_SKY_3),
        'optional_output_switch': (APPLE_1, APPLE_2, APPLE_3, LIGHT_APPLE_1,
                                   LIGHT_APPLE_2, LIGHT_APPLE_3),
    }
    if isinstance(node, OptionalOutputSwitch):
        style = 'optional_output_switch'
=======
        'pipeline_io': (SEA_1, SEA_2, SEA_3, LIGHT_SEA_1, LIGHT_SEA_2,
                        LIGHT_SEA_3),
    }
    if node is pipeline.pipeline_node:
        style = 'pipeline_io'
>>>>>>> fd6234d6
    elif isinstance(node, Switch):
        style = 'switch'
    elif isinstance(node, PipelineNode):
        style = 'pipeline'
    elif isinstance(node, ProcessNode) \
            and isinstance(node.process, ProcessIteration):
        style = 'iteration'
    elif isinstance(node, ProcessNode) \
            and hasattr(node.process, 'completion_engine'):
        style = 'attributed'
    else:
        style = 'default'
    if node.activated and node.enabled:
        color_1, color_2, color_3 = _colors[style][0:3]
    else:
        color_1, color_2, color_3 = _colors[style][3:6]
    if node in pipeline.disabled_pipeline_steps_nodes():
        color_1 = _color_disabled(color_1)
        color_2 = _color_disabled(color_2)
        color_3 = _color_disabled(color_3)
    return color_1, color_2, color_3, style


def pipeline_link_color(plug, link):
    '''
    Link color and style for graphical display and graphviz graphs.

    Parameters
    ----------
    plug: Plug
        the plug the link belong to
    link: link tuple (5 values)
        link to color

    Returns
    -------
    link_props: tuple
        (color, style, active, weak) where color is a RGB tuple of float values
        (between 0. and 1.), style is a string ("solid", "dotted"), active and
        weak are booleans.
    '''
    GRAY_1 = (0.7, 0.7, 0.8)
    RED_2 = (0.92, 0.51, 0.12)

    active = plug.activated and link[3].activated
    if active:
        color = RED_2
    else:
        color = GRAY_1
    weak = link[4]
    if weak:  # weak link
        style = 'dotted'
    else:
        style = 'solid'
    return color, style, active, weak


def dot_graph_from_pipeline(pipeline, nodes_sizes={}, use_nodes_pos=False,
                            include_io=True, enlarge_boxes=0.):
    '''
    Build a graphviz/dot-compatible representation of the pipeline.
    The pipeline representation uses one link between two given boxes:
    parameters are not represented.

    This is different from the workflow graph, as given by
    :py:meth:`capsul.pipeline.Pipeline.workflow_graph`, in that the full graph
    is represented here, including disabled nodes.

    To build a workflow graph, see :py:func:`dot_graph_from_workflow`.

    Parameters
    ----------
    pipeline: Pipeline
        pipeline to convert to a dot graph
    nodes_sizes: dict (optional)
        nodes sizes may be specified here, keys are node names, and values are
        tuples (width, height). Special "inputs" and "outputs" keys represent
        the global inputs/outputs blocks of the pipeline.
    use_nodes_pos: bool (optional)
        if True, nodes positions in the pipeline.node_position variable will
        be used to force nodes positions in the graph.
    include_io: bool (optional)
        If True, build a node for the pipeline inputs and a node for the
        pipeline outputs. If False, these nodes will not be generated, and
        their links ignored.
    enlarge_boxes: float (optional)
        when nodes sizes are specified, enlarge them by this amount to produce
        bigger boxes

    Returns
    -------
    dot_graph: tuple
        a (nodes, edges) tuple, where nodes is a list of node tuples
        (id, node_name, props) and edges is a dict, where
        keys are (source_node_id, dest_node_id), and values are tuples
        (props, active, weak). In both cases props is a dictionary of
        properties.
        This representation is simple and is meant to feed
        :py:func:`save_dot_graph`
    '''

    def _link_color(plug, link):
        if link[4]:  # weak link
            style = 'dotted'
        else:
            style = 'solid'
        active = plug.activated and link[3].activated
        return (0, 0, 0), style, active, link[4]

    nodes = []
    edges = {}
    has_outputs = False
    nodes_pos = pipeline.node_position
    scale = 1. / 67.

    for node_name, node in six.iteritems(pipeline.nodes):
        if node_name == '':
            if not include_io:
                continue
            id = 'inputs'
        else:
            id = node_name
        color, bgcolor, darkcolor, style = pipeline_node_colors(pipeline, node)
        colorstr = '#%02x%02x%02x' % tuple([int(c * 255.9) for c in darkcolor])
        bgcolorstr = '#%02x%02x%02x' % tuple([int(c * 255.9) for c in bgcolor])
        node_props = {'color': colorstr, 'fillcolor': bgcolorstr}
        if style == 'switch':
            node_props.update({'shape': 'house', 'orientation': 270.})
        else:
            node_props.update({'shape': 'box'})
        if use_nodes_pos:
            pos = nodes_pos.get(id)
            if pos is not None:
                node_props.update({'pos': '%f,%f' % (pos[0] * scale,
                                                     -pos[1] * scale)})
        size = nodes_sizes.get(id)
        if size is not None:
            node_props.update({'width': (size[0] + enlarge_boxes) * scale,
                               'height': (size[1] + enlarge_boxes) * scale,
                               'fixedsize': 'true'})
        if node_name != '':
            nodes.append((id, node_name, node_props))
        has_inputs = False
        for plug_name, plug in six.iteritems(node.plugs):
            if (plug.output and node_name != '') \
                    or (not plug.output and node_name == ''):
                if node_name == '':
                    has_inputs = True
                links = plug.links_to
                for link in links:
                    color, style, active, weak = pipeline_link_color(
                        plug, link)
                    dest = link[0]
                    if dest == '':
                        if not include_io:
                            continue
                        dest = 'outputs'
                        has_outputs = True
                    edge = (id, dest)
                    old_edge = edges.get(edge)
                    if old_edge is not None:
                        # use stongest color/style
                        if not old_edge[2]:
                            weak = False
                            style = old_edge[0]['style']
                        if old_edge[1]:
                            active = True
                            color = old_edge[0]['color']
                    if isinstance(color, tuple):
                        color = '#%02x%02x%02x' \
                            % tuple([int(c * 255.9) for c in color])
                    props = {'color': color, 'style': style}
                    edges[edge] = (props, active, weak)
        if node_name == '' and include_io:
            main_node_props = dict(node_props)
            if has_inputs:
                nodes.append(('inputs', 'inputs', node_props))
    if has_outputs:
        size = nodes_sizes.get('outputs')
        for prop in ('width', 'height', 'fixedsize'):
            if prop in main_node_props:
                del main_node_props[prop]
        if size is not None:
            main_node_props.update(
                {'width': (size[0] + enlarge_boxes) * scale,
                 'height': (size[1] + enlarge_boxes) * scale,
                 'fixedsize': 'true'})
        nodes.append(('outputs', 'outputs', main_node_props))

    return (nodes, edges)


def dot_graph_from_workflow(pipeline, nodes_sizes={}, use_nodes_pos=False,
                            enlarge_boxes=0.):
    '''
    Build a graphviz/dot-compatible representation of the pipeline workflow.

    This is different from the pipeline graph, as obtained
    by:py:func:`dot_graph_from_pipeline`, since only used parts are visible
    here: switches and disabled branches are removed.

    Parameters
    ----------
    pipeline: Pipeline
        pipeline to convert to a dot graph
    nodes_sizes: dict (optional)
        nodes sizes may be specified here, keys are node names, and values are
        tuples (width, height). Special "inputs" and "outputs" keys represent
        the global inputs/outputs blocks of the pipeline.
    use_nodes_pos: bool (optional)
        if True, nodes positions in the pipeline.node_position variable will
        be used to force nodes positions in the graph.
    enlarge_boxes: float (optional)
        when nodes sizes are specified, enlarge them by this amount to produce
        bigger boxes

    Returns
    -------
    dot_graph: tuple
        a (nodes, edges) tuple, where nodes is a list of node tuples
        (id, node_name, props) and edges is a dict, where
        keys are (source_node_id, dest_node_id), and values are tuples
        (props, active, weak). In both cases props is a dictionary of
        properties.
        This representation is simple and is meant to feed
        :py:func:`save_dot_graph`
    '''

    graph = pipeline.workflow_graph()
    nodes = []
    edges = {}

    for n in graph._nodes:
        node = pipeline.nodes[n]
        color, bgcolor, darkcolor, style = pipeline_node_colors(pipeline, node)
        colorstr = '#%02x%02x%02x' % tuple([int(c * 255.9) for c in darkcolor])
        bgcolorstr = '#%02x%02x%02x' % tuple([int(c * 255.9) for c in bgcolor])
        node_props = {'color': colorstr, 'fillcolor': bgcolorstr}
        if style == 'switch':
            node_props.update({'shape': 'house', 'orientation': 270.})
        else:
            node_props.update({'shape': 'box'})
        if use_nodes_pos:
            pos = nodes_pos.get(id)
            if pos is not None:
                node_props.update({'pos': '%f,%f' % (pos[0] * scale,
                                                     -pos[1] * scale)})
        size = nodes_sizes.get(id)
        if size is not None:
            node_props.update({'width': (size[0] + enlarge_boxes) * scale,
                               'height': (size[1] + enlarge_boxes) * scale,
                               'fixedsize': 'true'})
        nodes.append((n, n, node_props))
    for n, v in graph._links:
        edge = (n, v)
        props = {'color': '#eb821e', 'style': 'solid'}
        edges[edge] = (props, True, False)

    return (nodes, edges)


def save_dot_graph(dot_graph, filename, **kwargs):
    '''
    Write a graphviz/dot input file, which can be used to generate an
    image representation of the graph, or to make dot automatically
    position nodes.

    Parameters
    ----------
    dot_graph: dot graph
        representation of the pipeline, obatained using
        :py:func:`dot_graph_from_pipeline`
    filename: string
        file name to save the dot definition in
    **kwargs: additional attributes for the dot graph
      like nodesep=0.1 or rankdir="TB"
    '''
    def _str_repr(item):
        if isinstance(item, basestring):
            return '"%s"' % item
        return repr(item)

    fileobj = open(filename, 'w')
    props = {'rankdir': 'LR'}
    props.update(kwargs)
    propsstr = ' '.join(['='.join([aname, _str_repr(val)])
                           for aname, val in six.iteritems(props)])
    rankdir = props['rankdir']

    fileobj.write('digraph {%s;\n' % propsstr)
    nodesep = 20. # in qt scale space
    scale = 1. / 67.
    for id, node, props in dot_graph[0]:
        if rankdir == 'TB' and 'orientation' in props:
            props = dict(props)
            props['orientation'] -= 90
        attstr = ' '.join(['='.join([aname, _str_repr(val)])
                           for aname, val in six.iteritems(props)])
        if len(props) != 0:
            attstr = ' ' + attstr
        fileobj.write('  %s [label="%s" style="filled"%s];\n'
            % (id, node, attstr))
    for edge, descr in six.iteritems(dot_graph[1]):
        props = descr[0]
        attstr = ' '.join(['='.join([aname, _str_repr(val)])
                           for aname, val in six.iteritems(props)])
        fileobj.write('  "%s" -> "%s" [%s];\n'
            % (edge[0], edge[1], attstr))
    fileobj.write('}\n')


def save_dot_image(pipeline, filename, nodes_sizes={}, use_nodes_pos=False,
                   include_io=True, enlarge_boxes=0., workflow=False,
                   format=None, **kwargs):
    '''
    Save a dot/graphviz image of the pipeline in a file.

    It may use either the complete pipeline graph (with switches and disabled
    branches), or the workflow, hiding disabled parts (see the workflow
    parameter).

    Basically combines :py:func:`dot_graph_from_pipeline` or
    :py:func:`dot_graph_from_workflow`, and :py:func:`save_dot_graph`, then
    runs the `dot <http://www.graphviz.org>`_ command, which has to be
    installed and available on the system.

    Parameters
    ----------
    pipeline: Pipeline
        pipeline to convert to a dot graph
    filename: string
        file name to save the dot definition in.
    nodes_sizes: dict (optional)
        nodes sizes may be specified here, keys are node names, and values are
        tuples (width, height). Special "inputs" and "outputs" keys represent
        the global inputs/outputs blocks of the pipeline.
    use_nodes_pos: bool (optional)
        if True, nodes positions in the pipeline.node_position variable will
        be used to force nodes positions in the graph.
    include_io: bool (optional)
        If True, build a node for the pipeline inputs and a node for the
        pipeline outputs. If False, these nodes will not be generated, and
        their links ignored.
    enlarge_boxes: float (optional)
        when nodes sizes are specified, enlarge them by this amount to produce
        bigger boxes
    workflow: bool (optional)
        if True, the workflow corresponding to the current pipeline state will
        be used instead of the complete graph: disabled parts will be hidden.
    format: string (optional)
        dot output format (see `dot <http://www.graphviz.org>`_ command doc).
        If not specified, guessed from the file name extension.
    **kwargs: additional attributes for the dot graph
      like nodesep=0.1 or rankdir="TB"
    '''
    if workflow:
        dgraph = dot_graph_from_workflow(
            pipeline, nodes_sizes=nodes_sizes, use_nodes_pos=use_nodes_pos,
            enlarge_boxes=enlarge_boxes)
    else:
        dgraph = dot_graph_from_pipeline(
            pipeline, nodes_sizes=nodes_sizes, use_nodes_pos=use_nodes_pos,
            include_io=include_io, enlarge_boxes=enlarge_boxes)
    tempf = tempfile.mkstemp()
    os.close(tempf[0])
    dot_filename = tempf[1]
    save_dot_graph(dgraph, dot_filename, **kwargs)
    if format is None:
        ext = filename.split('.')[-1]
        formats = {'txt': 'plain'}
        format = formats.get(ext, ext)
    cmd = ['dot', '-T%s' % ext, '-o', filename, dot_filename]
    subprocess.check_call(cmd)
    os.unlink(dot_filename)


def disable_runtime_steps_with_existing_outputs(pipeline):
    '''
    Disable steps in a pipeline which outputs contain existing files. This
    disabling is the "runtime steps disabling" one (see
    :py:class:`capsul.pipeline.Pipeline`), not the node disabling with
    activation propagation, so it doesn't affect the actual pipeline state.
    The aim is to prevent overwriting files which have already been processed,
    and to allow downstream execution of the remaining steps of the pipeline.

    Parameters
    ----------
    pipeline: Pipeline (mandatory)
        pipeline to disbale nodes in.
    '''
    steps = getattr(pipeline, 'pipeline_steps', Controller())
    for step, trait in six.iteritems(steps.user_traits()):
        if not getattr(steps, step):
            continue  # already inactive
        for node_name in trait.nodes:
            node = pipeline.nodes[node_name]
            if not node.enabled or not node.activated:
                continue  # node not active anyway
            process = node.process
            for param in node.plugs:
                trait = process.trait(param)
                if trait.output and (isinstance(trait.trait_type, traits.File)
                        or isinstance(trait.trait_type, traits.Directory)):
                    value = getattr(process, param)
                    if value is not None and value is not traits.Undefined \
                            and os.path.exists(value):
                        # check special case when the output is also an input
                        # (of the same node)
                        disable = True
                        for n, t in six.iteritems(process.user_traits()):
                            if not t.output and (isinstance(t.trait_type,
                                                            traits.File)
                                    or isinstance(t.trait_type,
                                                  traits.Directory)):
                                v = getattr(process, n)
                                if v == value:
                                    disable = False
                                    break # found in inputs
                        if disable:
                            # disable step
                            print('disable step', step, 'because of:',
                                  node_name, '.', param)
                            setattr(steps, step, False)
                            # no need to iterate other nodes in same step
                            break


def nodes_with_existing_outputs(pipeline, exclude_inactive=True,
                                recursive=False, exclude_inputs=True):
    '''
    Checks nodes in a pipeline which outputs contain existing files on the
    filesystem. Such nodes, maybe, should not run again. Only nodes which
    actually produce outputs are selected this way (switches are skipped).

    Parameters
    ----------
    pipeline: Pipeline (mandatory)
        pipeline to disbale nodes in.
    exclude_inactive: bool (optional)
        if this option is set, inactive nodes will not be checked
        nor returned in the list. Inactive means disabled, not active, or in a
        disabled runtime step.
        Default: True
    recursive: bool (optional)
        if this option is set, sub-pipelines will not be returned as a whole
        but will be parsed recursively to select individual leaf nodes.
        Default: False
    exclude_inputs: bool (optional, default: True)
        Some processes or pipelines have input/output files: files taken as
        inputs which are re-written as outputs, or may carry an input file to
        the outputs through a switch selection (in the case of preprocessing
        steps, for instance).
        If this option is set, such outputs which also appear in the same node
        inputs will not be listed in the existing outputs, so that they will
        not be erased by a cleaning operation, and will not prevent execution
        of these nodes.

    Returns
    -------
    selected_nodes: dict
        keys: node names
        values: list of pairs (param_name, file_name)
    '''
    selected_nodes = {}
    if exclude_inactive:
        steps = getattr(pipeline, 'pipeline_steps', Controller())
        disabled_nodes = set()
        for step, trait in six.iteritems(steps.user_traits()):
            if not getattr(steps, step):
                disabled_nodes.update(trait.nodes)

    nodes = pipeline.nodes.items()
    while nodes:
        node_name, node = nodes.pop(0)
        if node_name == '' or not hasattr(node, 'process'):
            # main pipeline node, switch...
            continue
        if not node.enabled or not node.activated \
                or (exclude_inactive and node_name in disabled_nodes):
            continue
        process = node.process
        if recursive and isinstance(process, Pipeline):
            nodes += [('%s.%s' % (node_name, new_name), new_node)
                      for new_name, new_node in six.iteritems(process.nodes)
                      if new_name != '']
            continue
        plug_list = []
        input_files_list = set()
        for plug_name, plug in six.iteritems(node.plugs):
            trait = process.trait(plug_name)
            if isinstance(trait.trait_type, traits.File) \
                    or isinstance(trait.trait_type, traits.Directory) \
                    or isinstance(trait.trait_type, traits.Any):
                value = getattr(process, plug_name)
                if isinstance(value, basestring) \
                        and os.path.exists(value) \
                        and value not in input_files_list:
                    if plug.output:
                        plug_list.append((plug_name, value))
                    elif exclude_inputs:
                        input_files_list.add(value)
        if exclude_inputs:
            new_plug_list = [item for item in plug_list
                             if item[1] not in input_files_list]
            plug_list = new_plug_list
        if plug_list:
            selected_nodes[node_name] = plug_list
    return selected_nodes


def nodes_with_missing_inputs(pipeline, recursive=True):
    '''
    Checks nodes in a pipeline which inputs contain invalid inputs.
    Inputs which are files non-existing on the filesystem (so, which cannot
    run), or have missing mandatory inputs, or take as input a temporary file
    which should be the output from another disabled node, are recorded.

    Parameters
    ----------
    pipeline: Pipeline (mandatory)
        pipeline to disbale nodes in.
    recursive: bool (optional)
        if this option is set, sub-pipelines will not be returned as a whole
        but will be parsed recursively to select individual leaf nodes. Note
        that if not set, a pipeline is regarded as a process, but pipelines may
        not use all their inputs/outputs so the result might be inaccurate.
        Default: True

    Returns
    -------
    selected_nodes: dict
        keys: node names
        values: list of pairs (param_name, file_name)
    '''
    selected_nodes = {}
    steps = getattr(pipeline, 'pipeline_steps', Controller())
    disabled_nodes = set()
    for step, trait in six.iteritems(steps.user_traits()):
        if not getattr(steps, step):
            disabled_nodes.update(
                [pipeline.nodes[node_name] for node_name in trait.nodes])

    nodes = pipeline.nodes.items()
    while nodes:
        node_name, node = nodes.pop(0)
        if node_name == '' or not hasattr(node, 'process'):
            # main pipeline node, switch...
            continue
        if not node.enabled or not node.activated or node in disabled_nodes:
            continue
        process = node.process
        if recursive and isinstance(process, Pipeline):
            nodes += [('%s.%s' % (node_name, new_name), new_node)
                      for new_name, new_node in six.iteritems(process.nodes)
                      if new_name != '']
            continue
        for plug_name, plug in six.iteritems(node.plugs):
            if not plug.output:
                trait = process.trait(plug_name)
                if isinstance(trait.trait_type, traits.File) \
                        or isinstance(trait.trait_type, traits.Directory):
                    value = getattr(process, plug_name)
                    keep_me = False
                    if value is None or value is traits.Undefined \
                            or value == '' or not os.path.exists(value):
                        # check where this file comes from
                        origin_node, origin_param, origin_parent \
                            = where_is_plug_value_from(plug, recursive)
                        if origin_node is not None \
                                and (origin_node in disabled_nodes
                                     or origin_parent in disabled_nodes):
                            # file coming from another disabled node
                            #if not value or value is traits.Undefined:
                                ## temporary one
                                #print('TEMP: %s.%s' % (node_name, plug_name))
                                #value = None
                            keep_me = True
                        elif origin_node is None:
                            # unplugged: does not come from anywhere else
                            if (value is not traits.Undefined and value) \
                                    or not plug.optional:
                                # non-empty value, non-existing file
                                # or mandatory, empty value
                                keep_me = True
                        # the rest is a plugged input from another process,
                        # or an optional empty value
                    if keep_me:
                        plug_list = selected_nodes.setdefault(node_name, [])
                        plug_list.append((plug_name, value))
    return selected_nodes


def where_is_plug_value_from(plug, recursive=True):
    '''
    Find where the given (input) plug takes its value from.
    It has to be the output of an uphill process, or be unconnected.
    Looking for it may involve ascending through switches or pipeline walls.

    Parameters
    ----------
    plug: Plug instance (mandatory)
        the plug to find source connection with
    recursive: bool (optional)
        if this option is set, sub-pipelines will not be returned as a whole
        but will be parsed recursively to select individual leaf nodes. Note
        that if not set, a pipeline is regarded as a process, but pipelines may
        not use all their inputs/outputs so the result might be inaccurate.
        Default: True

    Returns
    -------
    node: Node
        origin pipeline node. May be None if the plug was not connected to an
        active source.
    param_name: string
        origin plug name in the origin node. May be None if node is None
    parent: Node
        Top-level parent node of the origin node. Useful to determine if the
        origin node is in a runtime pipeline step, which only records top-level
        nodes.
    '''
    links = [link + (None, ) for link in plug.links_from]
    while links:
        node_name, param_name, node, in_plug, weak, parent = links.pop(0)
        if not node.activated or not node.enabled:
            # disabled nodes are not influencing
            continue
        if isinstance(node, Switch):
            # recover through switch input
            switch_value = node.switch
            switch_input = '%s_switch_%s' % (switch_value, param_name)
            in_plug = node.plugs[switch_input]
            links += [link + (parent, ) for link in in_plug.links_from]
        elif recursive and isinstance(node, PipelineNode):
            # either output from a sibling sub_pipeline
            # or input from parent pipeline
            # but it is handled the same way.
            # check their inputs
            # just if sibling, keep them as parent
            if in_plug.output and parent is None:
                new_parent = node
            else:
                new_parent = parent
            links += [link + (new_parent, ) for link in in_plug.links_from]
        else:
            # output of a process: found it
            # in non-recursive mode, a pipeline is regarded as a process.
            return node, param_name, parent
    # not found
    return None, None, None

def dump_pipeline_state_as_dict(pipeline):
    '''
    Get a pipeline state (parameters values, nodes activation, selected
    steps... in a dictionary.

    The returned dict may contain sub-pipelines state also.

    The dict may be saved, and used to restore a pipeline state, using
    :py:func:`set_pipeline_state_from_dict`.

    Note that
:py:meth:`pipeline.export_to_dict <soma.controller.controller.export_to_dict>`
    would almost do the job, but does not include the recursive aspect.

    Parameters
    ----------
    pipeline: Pipeline (or Process) instance
        pipeline (or process) to get state from

    Returns
    -------
    state_dict: dict
        pipeline state
    '''
    def should_keep_value(node, plug, components):
        '''
        Tells if a plug has already been taken into account in the plugs graph.

        Also filters out switches outputs, which should rather be set via their
        inputs.

        To do so, a connected components map has to be built for the plugs
        graph, which is done is a semi-lazy way in components.

        Parameters
        ----------
        node: Node
            pipeline node the pluge belongs to
        plug: Plug
            the plug to test
        components: list of sets of plugs
            connected components will be added to this components list.

        Returns
        -------
        True if the plug value is a "new" one and should be recorded in the
        pipeline state. Otherwise it should be discarded (set from another
        connected plug).
        '''
        def _component(plug, components):
            for comp in components:
                if plug in comp:
                    return comp
            return None

        comp = _component(plug, components)
        if comp:
            # already done
            return False
        comp = set()
        todo = []
        todo.append(plug)
        allowed = True
        # propagate
        while todo:
            plug = todo.pop(0)
            comp.add(plug)
            # switches outputs should not be set (they will be through their
            # inputs)
            if plug.output and isinstance(node, Switch):
                allowed = False
            todo += [link[3] for link in plug.links_from
                     if link[3] not in comp]
            todo += [link[3] for link in plug.links_to
                     if link[3] not in comp]
        components.append(comp)
        return allowed

    def prune_empty_dicts(state_dict):
        '''
        Remove empty dictionaries, and nodes containing empty dicts in pipeline
        state dictionary

        Parameters
        ----------
        state_dict: dict
            the state_dict is parsed, and modified.
        '''
        if state_dict.get('nodes') is None:
            return
        todo = [(state_dict, None, None, True)]
        while todo:
            current_dict, parent, parent_key, recursive = todo.pop(0)
            nodes = current_dict.get('nodes')
            modified = False
            if nodes:
                if len(nodes) == 0:
                    del current_dict['nodes']
                    modified = True
                elif recursive:
                    todo = [(value, nodes, key, True)
                            for key, value in six.iteritems(nodes)] + todo
                    modified = True
            if len(current_dict) == 0 and parent is not None:
                del parent[parent_key]
            elif modified:
                todo.append((current_dict, parent, parent_key, False))

    state_dict = {}
    nodes = [(None, pipeline.pipeline_node, state_dict)]
    components = []
    while nodes:
        node_name, node, current_dict = nodes.pop(0)
        proc = node
        if hasattr(node, 'process'):
            proc = node.process
        node_dict = proc.export_to_dict()
        # filter out forbidden and already used plugs
        for plug_name, plug in six.iteritems(node.plugs):
            if not should_keep_value(node, plug, components):
                del node_dict[plug_name]
        if node_name is None:
            if len(node_dict) != 0:
                current_dict['state'] = node_dict
            child_dict = current_dict
        else:
            child_dict = {}
            current_dict.setdefault('nodes', {})[node_name] = child_dict
            if len(node_dict) != 0:
                child_dict['state'] = node_dict
        if hasattr(proc, 'nodes'):
            nodes += [(child_node_name, child_node, child_dict)
                      for child_node_name, child_node
                      in six.iteritems(proc.nodes) if child_node_name != '']

    prune_empty_dicts(state_dict)
    return state_dict

def set_pipeline_state_from_dict(pipeline, state_dict):
    '''
    Set a pipeline (or process) state from a dict description.

    State includes parameters values, nodes activation, steps selection etc.
    The state is generally taken using :py:func:`dump_pipeline_state_as_dict`.

    Parameters
    ----------
    pipeline: Pipeline or Process instance
        process to set state in
    state_dict: dict (mapping object)
        state dictionary
    '''
    nodes = [(pipeline, state_dict)]
    while nodes:
        node, current_dict = nodes.pop(0)
        if hasattr(node, 'process'):
            proc = node.process
        else:
            proc = node
        proc.import_from_dict(current_dict.get('state', {}))
        sub_nodes = current_dict.get('nodes')
        if sub_nodes:
            nodes += [(proc.nodes[node_name], sub_dict)
                      for node_name, sub_dict in six.iteritems(sub_nodes)]

def get_output_directories(process):
    '''
    Get output directories for a process, pipeline, or node

    Returns
    -------
    dirs: dict
        organized directories list: a dict with recursive nodes mapping.
        In each element, the "directories" key holds a directories names set,
        and "nodes" is a dict with sub-nodes (node_name, dict mapping,
        organized the same way)
    flat_dirs: set
        set of all directories in the pipeline, as a flat set.
    '''
    all_dirs = set()
    root_dirs = {}
    nodes = [(process, '', root_dirs)]
    disabled_nodes = set()
    if isinstance(process, Pipeline):
        disabled_nodes = set(process.disabled_pipeline_steps_nodes())
    elif isinstance(process, PipelineNode):
        disabled_nodes = set(process.process.disabled_pipeline_steps_nodes())

    while nodes:
        node, node_name, dirs = nodes.pop(0)
        plugs = getattr(node, 'plugs', None)
        if plugs is None:
            plugs = node.user_traits()
        if hasattr(node, 'process'):
            process = node.process
        else:
            process = node
        dirs_set = set()
        dirs['directories'] = dirs_set
        for param_name in plugs:
            trait = process.trait(param_name)
            if trait.output and isinstance(trait.trait_type, traits.File) \
                    or isinstance(trait.trait_type, traits.Directory):
                value = getattr(process, param_name)
                if value is not None and value is not traits.Undefined:
                    directory = os.path.dirname(value)
                    if directory not in ('', '.'):
                        all_dirs.add(directory)
                        dirs_set.add(directory)
        sub_nodes = getattr(process, 'nodes', None)
        if sub_nodes:
            # TODO: handle disabled steps
            sub_dict = {}
            dirs['nodes'] = sub_dict
            for node_name, node in six.iteritems(sub_nodes):
                if node_name != '' and node.activated and node.enabled \
                        and not node in disabled_nodes:
                    sub_node_dict = {}
                    sub_dict[node_name] = sub_node_dict
                    nodes.append((node, node_name, sub_node_dict))
    return root_dirs, all_dirs

def create_output_directories(process):
    '''
    Create output directories for a process, pipeline or node.
    '''
    for directory in get_output_directories(process)[1]:
        if not os.path.exists(directory):
            os.makedirs(directory)

def save_pipeline(pipeline, filename):
    '''
    Save the pipeline either in XML or .py source file
    '''
    from capsul.pipeline.xml import save_xml_pipeline
    from capsul.pipeline.python_export import save_py_pipeline

    formats = {'.py': save_py_pipeline,
               '.xml': save_xml_pipeline}

    saved = False
    for ext, writer in six.iteritems(formats):
        if filename.endswith(ext):
            writer(pipeline, filename)
            saved = True
            break
    if not saved:
        # fallback to XML
        save_py_pipeline(pipeline, filename)<|MERGE_RESOLUTION|>--- conflicted
+++ resolved
@@ -126,7 +126,8 @@
                    LIGHT_SAND_3),
         'pipeline': (DEEP_PURPLE_1, DEEP_PURPLE_2, DEEP_PURPLE_3, PURPLE_1,
                      PURPLE_2, PURPLE_3),
-<<<<<<< HEAD
+        'pipeline_io': (SEA_1, SEA_2, SEA_3, LIGHT_SEA_1, LIGHT_SEA_2,
+                        LIGHT_SEA_3),
         'iteration': (GREEN_1, GREEN_2, GREEN_3, LIGHT_GREEN_1, LIGHT_GREEN_2,
                       LIGHT_GREEN_3),
         'attributed': (SKY_1, SKY_2, SKY_3, LIGHT_SKY_1, LIGHT_SKY_2,
@@ -134,15 +135,10 @@
         'optional_output_switch': (APPLE_1, APPLE_2, APPLE_3, LIGHT_APPLE_1,
                                    LIGHT_APPLE_2, LIGHT_APPLE_3),
     }
-    if isinstance(node, OptionalOutputSwitch):
-        style = 'optional_output_switch'
-=======
-        'pipeline_io': (SEA_1, SEA_2, SEA_3, LIGHT_SEA_1, LIGHT_SEA_2,
-                        LIGHT_SEA_3),
-    }
     if node is pipeline.pipeline_node:
         style = 'pipeline_io'
->>>>>>> fd6234d6
+    elif isinstance(node, OptionalOutputSwitch):
+        style = 'optional_output_switch'
     elif isinstance(node, Switch):
         style = 'switch'
     elif isinstance(node, PipelineNode):
