
from __future__ import print_function

import unittest
import sys
import os
import json
import six
import soma.config
from tempfile import mkdtemp
from shutil import rmtree
from capsul.study_config.study_config import StudyConfig

# The following variables contains a series of (p,v) where p contains
# parameters to pass to StudyConfig constructor (*args and **kwargs) and v
# contains some expected values on the StudyConfig object. Each series
# of test is executed with a different context (i.e. configuration files and
# CAPSUL_CONFIG environment variable).

# StudyConfig instanciation tests and expected results when no configuration
# file exist.
tests_no_files = [

# Test StudyConfig()
[[(),{}],[
    {
        "somaworkflow_computing_resources_config": {},
        "generate_logging": False,
        "use_fsl": False,
        'use_matlab': False,
        'use_spm': False,
        'spm_standalone': False,
        'use_smart_caching': False,
        'use_soma_workflow': False,
        'create_output_directories': True,
        'process_output_directory': False,
    },
    ['FSLConfig', 'MatlabConfig', 'SPMConfig', 'SmartCachingConfig',
        'SomaWorkflowConfig'],
    None,
    None]],
 
# Test StudyConfig('my_study')
[[('my_study',), {}],[
    {
        "somaworkflow_computing_resources_config": {},
        "generate_logging": False,
        "use_fsl": False,
        'use_matlab': False,
        'use_spm': False,
        'spm_standalone': False,
        'use_smart_caching': False,
        'use_soma_workflow': False,
        'create_output_directories': True,
        'process_output_directory': False,
    },
    ['FSLConfig', 'MatlabConfig', 'SPMConfig', 'SmartCachingConfig',
        'SomaWorkflowConfig'],
    None,
    None]],
        
# Test StudyConfig('other_study')
[[('other_study',), {}],[
    {
        "somaworkflow_computing_resources_config": {},
        "generate_logging": False,
        "use_fsl": False,
        'use_matlab': False,
        'use_spm': False,
        'spm_standalone': False,
        'use_smart_caching': False,
        'use_soma_workflow': False,
        'create_output_directories': True,
        'process_output_directory': False,
    },
    ['FSLConfig', 'MatlabConfig', 'SPMConfig', 'SmartCachingConfig',
        'SomaWorkflowConfig'],
    None,
    None]],

# Test StudyConfig(init_config={'config_modules':[]})
#[[(),dict(init_config={'config_modules':[]})], [
#    {
#        "generate_logging": False,
#    },
#    [], None, None]],
    
# Test StudyConfig(modules=['SomaWorkflowConfig'])
[[(),dict(modules=['SomaWorkflowConfig'])], [
    {
        "somaworkflow_computing_resources_config": {},
        "generate_logging": False,
        'use_soma_workflow': False,
        'create_output_directories': True,
        'process_output_directory': False,
    },
    ['SomaWorkflowConfig'], None, None]],

    
[[(),dict(init_config={}, modules=StudyConfig.default_modules + ['FSLConfig',
                                  'FreeSurferConfig', 'BrainVISAConfig'])],[
    {
        "somaworkflow_computing_resources_config": {},
        "generate_logging": False,
        "use_fsl": False,
        'use_matlab': False,
        'use_spm': False,
        "use_freesurfer": False,
<<<<<<< HEAD
        "shared_directory": os.path.join(soma.config.BRAINVISA_SHARE,
                                         'brainvisa-share-'
                                         + bv_share_version),
=======
        "shared_directory": soma.config.BRAINVISA_SHARE,
        'automatic_configuration': False,
>>>>>>> b20ea319
        'spm_standalone': False,
        'use_smart_caching': False,
        'use_soma_workflow': False,
        'create_output_directories': True,
        'process_output_directory': False,
    },
    ['BrainVISAConfig', 'FSLConfig', 'FreeSurferConfig', 'MatlabConfig', 
     'SPMConfig', 'SmartCachingConfig', 'SomaWorkflowConfig'],
    None,
    None]],

]


# StudyConfig instanciation tests and expected results using configuration 
# files in user directory (a temporary directory is used instead of the user
# directory for this test).
tests_standard_files = [

# Test StudyConfig()
[[(),{}],[
    {
        "somaworkflow_computing_resources_config": {},
        "generate_logging": False,
        "use_fsl": False,
        'use_matlab': False,
        'use_spm': False,
        'spm_standalone': False,
        'use_smart_caching': False,
        'use_soma_workflow': False,
        'create_output_directories': True,
        'process_output_directory': False,
    },
    ['FSLConfig', 'MatlabConfig', 'SPMConfig', 'SmartCachingConfig',
        'SomaWorkflowConfig'],
    'config.json',
     None]],
 
# Test StudyConfig('my_study')
[[('my_study',), {}],[
    {   'use_fom': True, 
        'shared_fom': "",
        'input_fom': "",
        'somaworkflow_computing_resources_config': {},
        'generate_logging': False,
        "shared_directory": soma.config.BRAINVISA_SHARE,
        'output_fom': "",
        'use_matlab': False,
        'use_spm': False,
        'spm_standalone': False,
        'use_soma_workflow': False,
        'create_output_directories': True,
        'process_output_directory': False,
    },
    ['BrainVISAConfig', 'FomConfig', 'MatlabConfig', 'SPMConfig', 'SomaWorkflowConfig'],
    'config.json',
    os.path.join('my_study', 'config.json')]],

# Test StudyConfig('other_study')
[[('other_study',), {}],[
    {
        "somaworkflow_computing_resources_config": {},
        "generate_logging": False,
        'use_fsl': False,
        'use_matlab': False,
        'use_spm': False,
        'spm_standalone': False,
        'use_smart_caching': False,
        'use_soma_workflow': False,
        'create_output_directories': True,
        'process_output_directory': False,
    },
    ['FSLConfig', 'MatlabConfig', 'SPMConfig', 'SmartCachingConfig',
        'SomaWorkflowConfig'],
    'config.json',
    None]],

# Test StudyConfig(init_config={'config_modules':[]})
[[(),dict(init_config={'config_modules':[]})], [
    {
        "generate_logging": False,
        'create_output_directories': True,
        'process_output_directory': False,
    },
    [],
    None,
    None]],
    
# Test StudyConfig(modules=['SomaWorkflowConfig'])
[[(),dict(modules=['SomaWorkflowConfig'])], [
    {
        "somaworkflow_computing_resources_config": {},
        "generate_logging": False,
        'use_soma_workflow': False,
        'create_output_directories': True,
        'process_output_directory': False,
    },
    ['SomaWorkflowConfig'],
    'config.json',
    None]],
]

# StudyConfig instanciation tests and expected results using configuration 
# files defined in CAPSUL_CONFIG.
tests_custom_files = [

# Test StudyConfig()
[[(),{}],[
    {
        "somaworkflow_computing_resources_config": {},
        "generate_logging": False,
        'use_fsl': False,
        'use_matlab': False,
        'use_spm': False,
        'spm_standalone': False,
        'use_smart_caching': False,
        'use_soma_workflow': False,
        'create_output_directories': True,
        'process_output_directory': False,
    },
    ['FSLConfig', 'MatlabConfig', 'SPMConfig', 'SmartCachingConfig', 'SomaWorkflowConfig'],
    os.path.join('somewhere', 'config.json'),
     None]],
 
# Test StudyConfig('my_study')
[[('my_study',), {}],[
    {   'use_fom': True, 
        'shared_fom': "",
        'input_fom': "",
        'somaworkflow_computing_resources_config': {},
        'generate_logging': False,
        "shared_directory": soma.config.BRAINVISA_SHARE,
        'output_fom': "",
        'use_matlab': False,
        'use_spm': False,
        'spm_standalone': False,
        'use_soma_workflow': False,
        'create_output_directories': True,
        'process_output_directory': False,
    },
    ['BrainVISAConfig', 'FomConfig', 'MatlabConfig', 'SPMConfig', 'SomaWorkflowConfig'],
    os.path.join('somewhere', 'config.json'),
    os.path.join('my_study', 'config.json')]],

# Test StudyConfig('other_study')
[[('other_study',), {}],[
    {
        "somaworkflow_computing_resources_config": {},
        "generate_logging": False,
        'use_fsl': False,
        'use_matlab': False,
        'use_spm': False,
        'spm_standalone': False,
        'use_smart_caching': False,
        'use_soma_workflow': False,
        'create_output_directories': True,
        'process_output_directory': False,
    },
    ['FSLConfig', 'MatlabConfig', 'SPMConfig', 'SmartCachingConfig', 'SomaWorkflowConfig'],
    os.path.join('somewhere', 'config.json'),
    os.path.join('somewhere', 'other_study.json')]],

# Test StudyConfig(init_config={'config_modules':[]})
[[(),dict(init_config={'config_modules':[]})], [
    {
        "generate_logging": False,
        'create_output_directories': True,
        'process_output_directory': False,
    },
    [],
    None,
    None]],
    
# Test StudyConfig(modules=['SomaWorkflowConfig'])
[[(),dict(modules=['SomaWorkflowConfig'])], [
    {
        "somaworkflow_computing_resources_config": {},
        "generate_logging": False,
        'use_soma_workflow': False,
        'create_output_directories': True,
        'process_output_directory': False,
    },
    ['SomaWorkflowConfig'],
    os.path.join('somewhere', 'config.json'),
    None]],
]

user_config = {}

my_study_config = {
    'config_modules': ['BrainVISAConfig', 'SomaWorkflowConfig', 'FomConfig',
                       'MatlabConfig', 'SPMConfig']
}

other_config = {
    'studies_config': {
        'other_study': 'other_study.json'
    }
}
other_study_config = {}



class TestStudyConfigConfiguration(unittest.TestCase):

    def setUp(self):
        pass

    def run_study_config_instanciation(self, tests, test_description,
                                       user_config_directory):
        for arguments, results in tests:
            args, kwargs = arguments
            sargs = ', '.join(repr(i) for i in args)
            if kwargs:
                sargs += ', '.join('%s=%s' % (repr(i),repr(j)) for i,j
                                   in six.iteritems(kwargs))
            sc = StudyConfig(*args, **kwargs)
            (expected_config, expected_modules, global_config_file, 
            study_config_file) = results
            if global_config_file:
                global_config_file = os.path.join(user_config_directory, 
                                                global_config_file)
            if study_config_file:
                study_config_file = os.path.join(user_config_directory, 
                                                study_config_file)
            config = sc.get_configuration_dict()
            modules = sorted(sc.modules.keys())

            self.assertEqual(set(config), set(expected_config))
            for name, value in six.iteritems(expected_config):
                self.assertEqual(config[name], value,
                    'StudyConfig(%s) %s attribute %s should be %s but is '
                    '%s' % (sargs, test_description, name, repr(value),
                            repr(getattr(sc, name))))
            self.assertEqual(modules, expected_modules,
                'StudyConfig(%s) %s modules are %s but expected value is '
                '%s' % (sargs, test_description, repr(modules), 
                        repr(expected_modules)))
            self.assertEqual(sc.global_config_file, global_config_file,
                'StudyConfig(%s) %s global_config_file should be %s but '
                'is %s' % (sargs,test_description, 
                            repr(global_config_file), 
                            repr(sc.global_config_file)))
            self.assertEqual(sc.study_config_file, study_config_file,
                'StudyConfig(%s) %s study_config_file should be %s but is '
                '%s' % (sargs, test_description, repr(study_config_file), 
                        repr(sc.study_config_file)))
    
    
    def test_study_config_configuration(self):
        user_config_directory = mkdtemp()
        try:
            # Run tests without any configuration file
            StudyConfig._user_config_directory = user_config_directory
            self.run_study_config_instanciation(tests_no_files, 
                'without configuration files', user_config_directory)
                
            # Check wrong value in CAPSUL_CONFIG environment variable
            os.environ['CAPSUL_CONFIG'] = \
                os.path.join(user_config_directory,'i_do_not_exists.json')
            #try:
            self.run_study_config_instanciation(tests_no_files, 
                'with wrong CAPSUL_CONFIG environment variable',
                user_config_directory)
            #except IOError, e:
            #    print e
            #    if e.errno != 2:
            #        raise
            #else:
            #    self.fail('Wrong value in CAPSUL_CONFIG is supposed to '
            #              'raise an IOError with errno==2')
            del os.environ['CAPSUL_CONFIG']
            
            # Check configuration files usage
            user_config_file = os.path.join(user_config_directory, 'config.json')
            json.dump(user_config, open(user_config_file,'w'))
            
            my_study_config_file = os.path.join(user_config_directory, 'my_study', 'config.json')
            os.mkdir(os.path.join(user_config_directory, 'my_study'))
            json.dump(my_study_config, open(my_study_config_file,'w'))

            other_config_dir = os.path.join(user_config_directory, 'somewhere')
            os.mkdir(other_config_dir)
            other_config_file = os.path.join(other_config_dir, 'config.json')
            json.dump(other_config, open(other_config_file,'w'))
            
            other_study_config_file = os.path.join(other_config_dir, 'other_study.json')
            json.dump(other_study_config, open(other_study_config_file,'w'))

            self.run_study_config_instanciation(tests_standard_files, 
                'with standard configuration files',
                user_config_directory)
                
            os.environ['CAPSUL_CONFIG'] = other_config_file
            self.run_study_config_instanciation(tests_custom_files, 
                'with CAPSUL_CONFIG configuration files',
                user_config_directory)
        finally:
            rmtree(user_config_directory)


def test():
    """ Function to execute unitest
    """
    suite = unittest.TestLoader().loadTestsFromTestCase(TestStudyConfigConfiguration)
    runtime = unittest.TextTestRunner(verbosity=2).run(suite)
    return runtime.wasSuccessful()


if __name__ == "__main__":
    print("RETURNCODE: ", test())
<|MERGE_RESOLUTION|>--- conflicted
+++ resolved
@@ -106,14 +106,8 @@
         'use_matlab': False,
         'use_spm': False,
         "use_freesurfer": False,
-<<<<<<< HEAD
-        "shared_directory": os.path.join(soma.config.BRAINVISA_SHARE,
-                                         'brainvisa-share-'
-                                         + bv_share_version),
-=======
         "shared_directory": soma.config.BRAINVISA_SHARE,
         'automatic_configuration': False,
->>>>>>> b20ea319
         'spm_standalone': False,
         'use_smart_caching': False,
         'use_soma_workflow': False,
