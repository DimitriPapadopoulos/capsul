# -*- coding: utf-8 -*-
from __future__ import print_function

<<<<<<< HEAD
from __future__ import absolute_import
=======
import gc
>>>>>>> 926bd036
import unittest
import tempfile
import os
import sys


from capsul.api import capsul_engine

class TestCapsulEngine(unittest.TestCase):
    def setUp(self):
        self.sqlite_file = str(tempfile.mktemp(suffix='.sqlite'))
        self.ce = capsul_engine(self.sqlite_file)
    
    def tearDown(self):
        self.ce = None
        # garbage collect to ensure the database is closed
        # (otherwise it can cause problems on Windows when removing the
        # sqlite file)
        gc.collect()
        if os.path.exists(self.sqlite_file):
            os.remove(self.sqlite_file)


    def test_engine(self):
        # In the following, we use explicit values for config_id_field
        # (which is a single strin value that must be unique for each
        # config). This is not mandatory but it avoid to have randomly
        # generated values making testing result more difficult.
        self.maxDiff = 2000
        
<<<<<<< HEAD
    def test_populse_db_engine(self):
        if populse_db is None:
            self.skipTest('populse_db is not installed')
        tmp = tempfile.mktemp(suffix='.sqlite')
        ce = capsul_engine(tmp)
        ce.save()
        ce2 = None
        try:
            ce2 = capsul_engine(tmp)
            if sys.version_info[:2] >= (2, 7):
                self.assertIsInstance(ce.get_process_instance('capsul.pipeline.test.test_pipeline.MyPipeline'),
                                      Pipeline)
            else:
                self.assertTrue(isinstance(
                    ce.get_process_instance(
                        'capsul.pipeline.test.test_pipeline.MyPipeline'),
                    Pipeline))
        finally:
            del ce
            del ce2
            # garbage collect to ensure the database is closed
            # (otherwise it can cause problems on Windows when removing the
            # sqlite file)
            import gc
            gc.collect()
            if os.path.exists(tmp):
                os.remove(tmp)
=======
        cif = self.ce.settings.config_id_field
        with self.ce.settings as settings:
            # Create a new section object for 'fsl' in 'global' environment
            fsl = settings.new_config('fsl', 'global', {cif:'5'})
            fsl.directory = '/there'
            
            # Create two global SPM configurations
            settings.new_config('spm', 'global', {'version': '8',
                                                  'standalone': True,
                                                  cif:'8'})
            settings.new_config('spm', 'global', {'version': '12',
                                                  'standalone': False,
                                                  cif:'12'})
            # Create one SPM configuration for 'my_machine'
            settings.new_config('spm', 'my_machine', {'version': '20',
                                                      'standalone': True,
                                                      cif:'20'})
    
        self.assertEqual(
            self.ce.settings.select_configurations('my_machine'),
            {'capsul_engine': {'uses': {'capsul.engine.module.fsl': 'ALL',
                               'capsul.engine.module.matlab': 'ALL',
                               'capsul.engine.module.spm': 'ALL'}},
             'capsul.engine.module.fsl': {'config_environment': 'global',
                                          'directory': '/there',
                                          cif: '5'},
             'capsul.engine.module.spm': {'config_environment': 'my_machine',
                                           'version': '20',
                                           'standalone': True,
                                           cif: '20'}})
        self.assertRaises(EnvironmentError, lambda: self.ce.settings.select_configurations('global'))
        self.assertEqual(
            self.ce.settings.select_configurations('global', uses={'fsl': 'any'}),
            {'capsul.engine.module.fsl': {'config_environment': 'global', 'directory': '/there', cif:'5'},
             'capsul_engine': {'uses': {'capsul.engine.module.fsl': 'any'}}})
            
        self.assertEqual(
            self.ce.settings.select_configurations('global', uses={'spm': 'any'}),
            {'capsul.engine.module.spm': {'config_environment': 'global', 
                                          'version': '8',
                                          'standalone': True,
                                          cif: '8'},
             'capsul_engine': {'uses': {'capsul.engine.module.spm': 'any'}}})
        self.assertEqual(
            self.ce.settings.select_configurations('global', uses={'spm': 'version=="12"'}),
            {'capsul.engine.module.spm': {'config_environment': 'global',
                                          'version': '12',
                                          'standalone': False,
                                          cif: '12'},
             'capsul_engine': {'uses': {'capsul.engine.module.spm': 'version=="12"',
                                        'capsul.engine.module.matlab': 'any'}}})
>>>>>>> 926bd036

def test():
    suite = unittest.TestLoader().loadTestsFromTestCase(TestCapsulEngine)
    runtime = unittest.TextTestRunner(verbosity=2).run(suite)
    return runtime.wasSuccessful()


if __name__ == "__main__":
    print("RETURNCODE: ", test())
<|MERGE_RESOLUTION|>--- conflicted
+++ resolved
@@ -1,11 +1,8 @@
 # -*- coding: utf-8 -*-
 from __future__ import print_function
+from __future__ import absolute_import
 
-<<<<<<< HEAD
-from __future__ import absolute_import
-=======
 import gc
->>>>>>> 926bd036
 import unittest
 import tempfile
 import os
@@ -36,35 +33,6 @@
         # generated values making testing result more difficult.
         self.maxDiff = 2000
         
-<<<<<<< HEAD
-    def test_populse_db_engine(self):
-        if populse_db is None:
-            self.skipTest('populse_db is not installed')
-        tmp = tempfile.mktemp(suffix='.sqlite')
-        ce = capsul_engine(tmp)
-        ce.save()
-        ce2 = None
-        try:
-            ce2 = capsul_engine(tmp)
-            if sys.version_info[:2] >= (2, 7):
-                self.assertIsInstance(ce.get_process_instance('capsul.pipeline.test.test_pipeline.MyPipeline'),
-                                      Pipeline)
-            else:
-                self.assertTrue(isinstance(
-                    ce.get_process_instance(
-                        'capsul.pipeline.test.test_pipeline.MyPipeline'),
-                    Pipeline))
-        finally:
-            del ce
-            del ce2
-            # garbage collect to ensure the database is closed
-            # (otherwise it can cause problems on Windows when removing the
-            # sqlite file)
-            import gc
-            gc.collect()
-            if os.path.exists(tmp):
-                os.remove(tmp)
-=======
         cif = self.ce.settings.config_id_field
         with self.ce.settings as settings:
             # Create a new section object for 'fsl' in 'global' environment
@@ -116,7 +84,6 @@
                                           cif: '12'},
              'capsul_engine': {'uses': {'capsul.engine.module.spm': 'version=="12"',
                                         'capsul.engine.module.matlab': 'any'}}})
->>>>>>> 926bd036
 
 def test():
     suite = unittest.TestLoader().loadTestsFromTestCase(TestCapsulEngine)
