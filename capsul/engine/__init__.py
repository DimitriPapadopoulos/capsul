# -*- coding: utf-8 -*-

import time
import importlib
import os

from soma.controller import Controller

from ..execution_context import ExecutionContext
from ..pipeline.process_iteration import ProcessIteration
from ..api import Pipeline, Process
from ..config.configuration import ModuleConfiguration
from ..dataset import Dataset


class Engine:
    def __init__(self, label, config):
        self.label = label
        self.config = config

    def __enter__(self):
        return self

    def __exit__(self, exception_type, exception_value, exception_traceback):
        pass

    @staticmethod
    def module(module_name):
        return importlib.import_module(f'capsul.config.{module_name}')

    def executable_requirements(self, executable):
        result = {}
        if isinstance(executable, ProcessIteration):
            for process in executable.iterate_over_process_parmeters():
                if process.activated:
                    result.update(self.executable_requirements(process))
        elif isinstance(executable, Pipeline):
            for node in executable.all_nodes():
                if node is not executable and isinstance(node, Process) and node.activated:
                    result.update(self.executable_requirements(node))
        result.update(getattr(executable, 'requirements', {}))
        return result

    def execution_context(self, executable):
        execution_context = ExecutionContext(executable=executable)
        python_modules = getattr(self.config, 'python_modules', ())
        if python_modules:
            execution_context.python_modules = python_modules
        for name, cfg in getattr(self.config, 'dataset', {}).items():
            setattr(execution_context.dataset, name, Dataset(path=cfg.path, metadata_schema=cfg.metadata_schema))
        for module_name, requirements in self.executable_requirements(executable).items():
            module_configs = getattr(self.config, module_name, {})
            if not isinstance(module_configs, Controller):
                raise ValueError(f'Unknown requirement: "{module_name}"')
            valid_configs = []
            for module_field in module_configs.fields():
                module_config = getattr(module_configs, module_field.name)
                if module_config.is_valid_config(requirements):
                    valid_configs.append(module_config)
            if not valid_configs:
                raise RuntimeError(
                    f'Execution environment "{self.label}" has no '
                    f'valid configuration for module {module_name}')
            if len(valid_configs) > 1:
                raise RuntimeError(
                    f'Execution environment "{self.label}" has '
                    f'{len(valid_configs)} possible configurations for '
                    f'module {module_name}')
            execution_context.add_field(module_name, type_=ModuleConfiguration)
            setattr(execution_context, module_name,  valid_configs[0])
        return execution_context

    def start(self, executable, **kwargs):
        raise NotImplementedError(
            'start must be implemented in Engine subclasses.')

    def status(self, execution_id):
        raise NotImplementedError(
            'status must be implemented in Engine subclasses.')

    def engine_output(self, execution_id):
        raise NotImplementedError(
            'engine_output must be implemented in Engine subclasses.')

    def error(self, execution_id):
        raise NotImplementedError(
            'error must be implemented in Engine subclasses.')

    def error_details(self, execution_id):
        raise NotImplementedError(
            'error_details must be implemented in Engine subclasses.')

    def wait(self, execution_id, timeout=None):
        start = time.time()
        status = self.status(execution_id)
        if status == 'submited':
            for i in range(50):
                time.sleep(0.1)
                status = self.status(execution_id)
                if status != 'submited':
                    break
            else:
                raise SystemError('executable too slow to start')
        status = self.status(execution_id)
        while status == 'running':
            if timeout is not None and (time.time() - start) > timeout:
                raise TimeoutError('Process execution timeout')
            time.sleep(0.1)
            status = self.status(execution_id)

    def raise_for_status(self, execution_id):
        output = self.engine_output(execution_id)
        if output is not None:
            output = output.strip()
        if output:
            print('----- local engine output -----')
            print(output)
            print('-------------------------------')
        error = self.error(execution_id)
        if error:
            detail = self.error_detail(execution_id)
            if detail:
                raise RuntimeError(f'{error}\n\n{detail}')
            else:
                raise RuntimeError(error)

    def update_executable(self, executable, execution_id):
        raise NotImplementedError(
            'update_executable must be implemented in Engine subclasses.')

    def run(self, executable, timeout=None, **kwargs):
        execution_id = self.start(executable, **kwargs)
        try:
            self.wait(execution_id, timeout=timeout)
            status = self.status(execution_id)
            self.raise_for_status(execution_id)
            self.update_executable(executable, execution_id)
        finally:
            self.dispose(execution_id)
        return status

    def dispose(self, execution_id):
<<<<<<< HEAD
        raise NotImplementedError(
            'dispose must be implemented in Engine subclasses.')
=======
        std = f'{execution_id}.stdouterr'
        if os.path.exists(std):
            os.remove(std)
        if os.path.exists(execution_id):
            os.remove(execution_id)

    def print_debug_messages(self, status):
        for debug in status.get('debug_messages', []):
            print('!', *debug)
>>>>>>> e32817c0
<|MERGE_RESOLUTION|>--- conflicted
+++ resolved
@@ -140,17 +140,5 @@
         return status
 
     def dispose(self, execution_id):
-<<<<<<< HEAD
         raise NotImplementedError(
-            'dispose must be implemented in Engine subclasses.')
-=======
-        std = f'{execution_id}.stdouterr'
-        if os.path.exists(std):
-            os.remove(std)
-        if os.path.exists(execution_id):
-            os.remove(execution_id)
-
-    def print_debug_messages(self, status):
-        for debug in status.get('debug_messages', []):
-            print('!', *debug)
->>>>>>> e32817c0
+            'dispose must be implemented in Engine subclasses.')