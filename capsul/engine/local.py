# -*- coding: utf-8 -*-
from datetime import datetime
import os
import shutil
import subprocess
import sys
import tempfile
import traceback

from soma.undefined import undefined

from ..api import Pipeline, Process
from ..database import ExecutionDatabase
from ..execution_context import CapsulWorkflow
from . import Engine

      
class LocalEngine(Engine):
    
    def start(self, executable, **kwargs):
        db_file = tempfile.NamedTemporaryFile(prefix='capsul_local_engine_', delete=False)
        try:
            for name, value in kwargs.items():
                setattr(executable, name, value)
            execution_context = self.execution_context(executable)
            workflow = CapsulWorkflow(executable)
            # from pprint import pprint
            # print('!start!')
            # pprint(workflow.parameters.proxy_values)
            # pprint(workflow.parameters.content)
            # pprint(workflow.parameters.no_proxy())
            # print('----')
            # pprint(workflow.jobs)
            database = ExecutionDatabase(db_file.name)
            database.claim_redis_server()
            with database as db:
                db.execution_context = execution_context
                db.executable = executable
                db.save_workflow(workflow)
                db.start_time =  datetime.now()
                db.status = 'ready'
                db.save()
            p = subprocess.Popen(
                [sys.executable, '-m', 'capsul.engine.local', db_file.name],
            )
            p.wait()
            return db_file.name
        except Exception:
            db_file.close()
            os.remove(db_file.name)
            raise

    def status(self, execution_id):
        with ExecutionDatabase(execution_id) as db:
            status = db.status
        return status
    
    def engine_output(self, execution_id):
        with ExecutionDatabase(execution_id) as db:
            engine_output = db.engine_output
        return engine_output

    def error(self, execution_id):
        with ExecutionDatabase(execution_id) as db:
            error = db.error
        return error
    
    def error_details(self, execution_id):
        with ExecutionDatabase(execution_id) as db:
            error_details = db.error_details
        return error_details
    
    def update_executable(self, executable, execution_id):
        with ExecutionDatabase(execution_id) as db:
            parameters = db.workflow_parameters
        # print('!update_executable!')
        # from pprint import pprint
        # pprint(parameters.proxy_values)
        # pprint(parameters.content)
        # pprint(parameters.no_proxy())
        if isinstance(executable, Pipeline):
            enable_parameter_links = executable.enable_parameter_links
            executable.enable_parameter_links = False
        else:
            enable_parameter_links = None
        try:
            stack = [(executable, parameters)]
            # print('!update_executable! stack', executable.full_name)
            # pprint(parameters.content)
            while stack:
                node, parameters = stack.pop(0)
                for field in node.user_fields():
                    value = parameters.get(field.name, undefined)
                    if value is not undefined:
                        value = parameters.no_proxy(value)
                        if value is None:
                            value = undefined
                        # print('!update_executable!', node.full_name, field.name, '<-', value)
                        setattr(node, field.name, value)
                    # else:
                    #     print('!update_executable! ignore', node.full_name, field.name, value)
                if isinstance(node, Pipeline):
                    stack.extend((n, parameters['nodes'][n.name]) for n in node.nodes.values() if n is not node and isinstance(n, Process) and n.activated)
        finally:
            if enable_parameter_links is not None:
                executable.enable_parameter_links = enable_parameter_links
    
<<<<<<< HEAD
    def dispose(self, execution_id):
        database = ExecutionDatabase(execution_id)
        database.release_redis_server()

=======
>>>>>>> e32817c0
    
if __name__ == '__main__':
    import contextlib

    if len(sys.argv) != 2:
        raise ValueError('This command must be called with a single '
            'parameter containing a capsul execution database file name')
    output = open(sys.argv[1] + '.stdouterr', 'w')
    contextlib.redirect_stdout(output)
    contextlib.redirect_stderr(output)
    database = ExecutionDatabase(sys.argv[1])
    with database as db:
        db.status = 'submited'

    # Really detach the process from the parent.
    # Whthout this fork, performing Capsul tests shows warning
    # about child processes not properly wait for.
    if sys.platform.startswith('win'):
        pid = 0
    else:
        pid = os.fork()
    if pid == 0:
        if not sys.platform.startswith('win'):
            os.setsid()
        # Create temporary directory
        tmp = tempfile.mkdtemp(prefix='capsul_local_engine_')
        db_update = {}
        try:
            # create environment variables for jobs
            env = os.environ.copy()
            env.update({
                'CAPSUL_DATABASE': sys.argv[1],
                'CAPSUL_TMP': tmp,
            })
            # Read jobs workflow
            with database as db:
                db.status = 'running'
                db.start_time = datetime.now()
                jobs = {}
                ready = set()
                waiting = set()
                done = set()
                for job in db.jobs():
                    jobs[job['uuid']] = job
                    if job['wait_for']:
                        waiting.add(job['uuid'])
                    else:
                        ready.add(job['uuid'])
            
            # Execute jobs sequentially
            while ready:
                job_uuid = ready.pop()
                job = jobs[job_uuid]
                command = job['command']
                if command is not None:
                    subprocess.check_call(command, env=env, stdout=sys.stdout, 
                        stderr=subprocess.STDOUT,)
                done.add(job_uuid)
                for waiting_uuid in list(waiting):
                    waiting_job = jobs[waiting_uuid]
                    if not any(i for i in waiting_job['wait_for'] if i not in done):
                        waiting.remove(waiting_uuid)
                        ready.add(waiting_uuid)
        except Exception as e:
            db_update['error'] = f'{e}'
            db_update['error_detail'] = f'{traceback.format_exc()}'
        finally:
            shutil.rmtree(tmp)
            db_update['status'] = 'ended'
            db_update['end_time'] = datetime.now()
            with database as db:
                db.session['status'].update_document('', db_update)<|MERGE_RESOLUTION|>--- conflicted
+++ resolved
@@ -105,13 +105,10 @@
             if enable_parameter_links is not None:
                 executable.enable_parameter_links = enable_parameter_links
     
-<<<<<<< HEAD
     def dispose(self, execution_id):
         database = ExecutionDatabase(execution_id)
         database.release_redis_server()
 
-=======
->>>>>>> e32817c0
     
 if __name__ == '__main__':
     import contextlib
