# -*- coding: utf-8 -*-
<<<<<<< HEAD
=======
# System import
from __future__ import print_function
from __future__ import absolute_import

>>>>>>> b6ccfb73
import unittest
import tempfile
import os
import sys
import shutil
from typing import List, Tuple

from soma.controller import file, directory, field, Literal

from capsul.api import Capsul, Process, Pipeline




def a_function_to_wrap(
    fname: file(doc='test'), 
    directory: directory(doc='test'), 
    value: field(type_=float, doc='test'), 
    enum: field(type_=str, doc='test'), 
    list_of_str: field(type_=List[str], doc='test')
) -> field(type_=str, doc='test'):
    """
    A dummy function that just print all its parameters.
    """
    string = "ALL FUNCTION PARAMETERS::\n\n"
    for input_parameter in (fname, directory, value, enum, list_of_str):
        string += str(input_parameter)
    return string


def to_warp_func(
    parameter1: field(type_=float, desc='a parameter'),
    parameter2:  field(type_=str, desc='a parameter'),
    parameter3:  field(type_=int, desc='a parameter'),
) -> Tuple[float, str]:
    """ Test function.
    """
    output1 = 1
    output2 = "done"
    return output1, output2


# @xml_process('''
# <process>
#     <input name="input_image" type="file" doc="Path of a NIFTI-1 image file."/>
#     <input name="method" type="enum" values="['gt', 'ge', 'lt', 'le']" 
#      doc="Mehod for thresolding."/>
#     <input name="threshold" type="float" doc="Threshold value."/>
#     <return name="output_image" type="file" doc="Name of the output image."/>
# </process>
# ''')
# def threshold(input_image, output_image, method='gt', threshold=0):
#      pass

# temp replacement:
def threshold(
    input_image: file(doc='Path of a NIFTI-1 image file.'),
    output_image: file(doc="Name of the output image.", output=True),
    method: field(type_=Literal['gt', 'ge', 'lt', 'le'], default='gt', doc="Mehod for thresolding."),
    threshold: field(type_=float, default=0)
):

    pass

# @xml_process('''
# <process>
#     <input name="input_image" type="file" doc="Path of a NIFTI-1 image file."/>
#     <input name="mask" type="file" doc="Path of mask binary image."/>
#     <output name="output_image" type="file" doc="Output file name."/>
# </process>
# ''')
# def mask(input_image, mask, output_location=None):
#      pass

# temp replacement:
def mask(
    input_image: file(doc='Path of a NIFTI-1 image file.'),
    mask: file(doc='Path of mask binary image.'),
    output_image: file(output=True, doc="Output file name.")
):

    pass

def cat(
    value1: str,
    value2: str, 
    value3: str
) -> field(type_=str, desc='Concatenation of non empty input values.'):
    return '_'.join(i for i in (value1, value2, value3) if i)

def join(value1 : str, value2 : str, value3 : str) -> list[str]:
     return [i for i in (value1, value2, value3) if i]


 

# @xml_process('''
# <process capsul_xml="2.0">
#     <input name="a" type="list_int" doc="An integers list"/>
#     <input name="b" type="list_int" doc="Another integers list"/>
#     <return>
#         <output name="quotients" type="list_int" doc="Quotients of a / b"/>
#         <output name="remainders" type="list_int" doc="Remainders of a / b"/>
#     </return>
# </process>
# ''')
# def divides_list(a, b):
#      return [[int(i / j) for i, j in zip(a, b)],
#              [i % j for i, j in zip(a, b)]]
 
 
# @xml_process('''
# <process capsul_xml="2.0">
#     <input name="a" type="list_int" doc="An integers list"/>
#     <input name="b" type="list_int" doc="Another integers list"/>
#     <return>
#         <output name="quotients" type="list_int" doc="Quotients of a / b"/>
#     </return>
# </process>
# ''')
# def divides_single_dict(a, b):
#      return {
#         'quotients': [int(i / j) for i, j in zip(a, b)],
#     }

# @xml_process('''
# <process capsul_xml="2.0">
#     <input name="a" type="list_int" doc="An integers list"/>
#     <input name="b" type="list_int" doc="Another integers list"/>
#     <return>
#         <output name="quotients" type="list_int" doc="Quotients of a / b"/>
#     </return>
# </process>
# ''')
# def divides_single_list(a, b):
#      return [[int(i / j) for i, j in zip(a, b)]]


class TestLoadFromDescription(unittest.TestCase):
    """ Class to test function to process loading mechanism.
    """
    def test_process_warpping(self):
        """ Method to test the function to process on the fly warpping.
        """
        capsul = Capsul()
        process = capsul.executable(
            'capsul.process.test.test_load_from_description.to_warp_func')
        self.assertTrue(isinstance(process, Process))
        for input_name in ["parameter1", "parameter2", "parameter3"]:
            field = process.field(input_name)
            self.assertTrue(field is not None)
            self.assertFalse(field.metadata.get('output', False))
        for output_name in ["result"]:
            field = process.field(output_name)
            self.assertTrue(field is not None)
            self.assertTrue(field.metadata.get('output', False))
        process.parameter1 = 12.34
        process.parameter2 = 'toto'
        process.parameter3 = 4
        with capsul.engine() as ce:
            ce.run(process)
        self.assertEqual(process.result, (1, 'done'))

    def test_pipeline_warpping(self):
        """ Method to test the xml description to pipeline on the fly warpping.
        """
        pipeline_file = os.path.join(os.path.dirname(__file__), 'pipeline.json')
        capsul = Capsul()
        pipeline = capsul.executable(pipeline_file)
        self.assertTrue(isinstance(pipeline, Pipeline))
        for node_name in ["", "p1", "p2"]:
            self.assertTrue(node_name in pipeline.nodes)

#     def test_pipeline_writing(self):
#         """ Method to test the xml description saving and reloading
#         """
#         # get a pipeline
#         pipeline1 = get_process_instance("capsul.process.test.xml_pipeline")
#         # save it in a temp directory
#         tmpdir = tempfile.mkdtemp()
#         pdir = os.path.join(tmpdir, "pipeline_mod")
#         os.mkdir(pdir)
#         save_xml_pipeline(pipeline1, os.path.join(pdir, "test_pipeline.xml"))
#         # make this dir become a python module
#         with open(os.path.join(pdir, "__init__.py"), "w"):
#             pass
#         # point the path to it
#         sys.path.append(tmpdir)
#         # reload the saved pipeline
#         pipeline2 = get_process_instance("pipeline_mod.test_pipeline")
#         self.assertEqual(sorted(pipeline1.nodes.keys()),
#                          sorted(pipeline2.nodes.keys()))
#         for node_name, node1 in six.iteritems(pipeline1.nodes):
#             node2 = pipeline2.nodes[node_name]
#             self.assertEqual(node1.enabled, node2.enabled)
#             self.assertEqual(node1.activated, node2.activated)
#             self.assertEqual(sorted(node1.plugs.keys()),
#                              sorted(node2.plugs.keys()))
#             for plug_name, plug1 in six.iteritems(node1.plugs):
#                 plug2 = node2.plugs[plug_name]
#                 self.assertEqual(len(plug1.links_from),
#                                  len(plug2.links_from))
#                 self.assertEqual(len(plug1.links_to),
#                                  len(plug2.links_to))
#                 links1 = [l[:2] + (l[4],)
#                           for l in sorted(plug1.links_from)
#                               + sorted(plug1.links_to)]
#                 links2 = [l[:2] + (l[4],)
#                           for l in sorted(plug2.links_from)
#                               + sorted(plug2.links_to)]
#                 self.assertEqual(links1, links2)
#         sys.path.pop(-1)
#         shutil.rmtree(tmpdir)

    def test_return_string(self):
        capsul = Capsul()
        process = capsul.executable(
            'capsul.process.test.test_load_from_description.cat',
            value1='a',
            value2='b',
            value3 = 'c')
        with capsul.engine() as capsul_engine:
            capsul_engine.run(process)
            self.assertEqual(process.result, 'a_b_c')
            capsul_engine.run(process,
                value1 = '',
                value2 = 'v',
                value3 = '')
            self.assertEqual(process.result, 'v')
        
    def test_return_list(self):
        capsul = Capsul()
        process = capsul.executable(
            'capsul.process.test.test_load_from_description.join')
        with capsul.engine() as capsul_engine:
            capsul_engine.run(process,
                value1='a', value2='b', value3='c')
            self.assertEqual(process.result, ['a', 'b', 'c'])
            capsul_engine.run(process,
                value1='', value2='v', value3='')
            self.assertEqual(process.result, ['v'])

        
class TestProcessWrap(unittest.TestCase):
    """ Class to test the function used to wrap a function to a process
    """
    def setUp(self):
        """ In the setup construct set some process input parameters.
        """
        capsul = Capsul()
        # Get the wrapped test process process
        self.process = capsul.executable(
            'capsul.process.test.test_load_from_description.a_function_to_wrap')

        # Set some input parameters
        self.process.fname = 'fname'
        self.process.directory = 'directory'
        self.process.value = 1.2
        self.process.enum = 'choice1'
        self.process.list_of_str = ['a_string']

    def test_process_wrap(self):
        """ Method to test if the process has been wrapped properly.
        """
        # Execute the process
        capsul = Capsul()
        with capsul.engine() as ce:
            ce.run(self.process)
            self.assertEqual(
                self.process.result,
                "ALL FUNCTION PARAMETERS::\n\nfnamedirectory1.2choice1['a_string']")


if __name__ == "__main__":
<<<<<<< HEAD
    unittest.main()
=======
    print("RETURNCODE: ", test())

    if True:
        from soma.qt_gui.qt_backend import QtGui
        from capsul.qt_gui.widgets import PipelineDeveloperView

        app = QtGui.QApplication(sys.argv)
        pipeline = get_process_instance('capsul.process.test.test_pipeline')
        view1 = PipelineDeveloperView(pipeline, show_sub_pipelines=True,
                                       allow_open_controller=True)
        view1.show()
        app.exec_()
        del view1
>>>>>>> b6ccfb73
<|MERGE_RESOLUTION|>--- conflicted
+++ resolved
@@ -1,11 +1,6 @@
 # -*- coding: utf-8 -*-
-<<<<<<< HEAD
-=======
-# System import
 from __future__ import print_function
-from __future__ import absolute_import
-
->>>>>>> b6ccfb73
+
 import unittest
 import tempfile
 import os
@@ -280,20 +275,4 @@
 
 
 if __name__ == "__main__":
-<<<<<<< HEAD
-    unittest.main()
-=======
-    print("RETURNCODE: ", test())
-
-    if True:
-        from soma.qt_gui.qt_backend import QtGui
-        from capsul.qt_gui.widgets import PipelineDeveloperView
-
-        app = QtGui.QApplication(sys.argv)
-        pipeline = get_process_instance('capsul.process.test.test_pipeline')
-        view1 = PipelineDeveloperView(pipeline, show_sub_pipelines=True,
-                                       allow_open_controller=True)
-        view1.show()
-        app.exec_()
-        del view1
->>>>>>> b6ccfb73
+    unittest.main()