repos:
-   repo: https://github.com/pre-commit/pre-commit-hooks
<<<<<<< HEAD
    rev: v4.1.0  # DO NOT UPDATE: last version to be compatible with Python 3.6
=======
    rev: v4.1.0
>>>>>>> 23071d5b
    hooks:
    -   id: check-added-large-files
    -   id: check-case-conflict
    -   id: check-executables-have-shebangs
    -   id: check-json
    -   id: check-merge-conflict
    -   id: check-shebang-scripts-are-executable
    -   id: check-symlinks
    -   id: check-xml
    -   id: check-yaml
    -   id: debug-statements
    -   id: destroyed-symlinks
    # -   id: end-of-file-fixer
    -   id: fix-byte-order-marker
    -   id: fix-encoding-pragma
    #-   id: trailing-whitespace  # not ready yet

-   repo: https://github.com/PyCQA/flake8
    rev: 3.9.2
    hooks:
    -   id: flake8
        name: flake8 under python3
        language_version: python3
        exclude: ^(doc/source|capsul)/sphinxext/

ci:  # configuration for https://pre-commit.ci/
    autoupdate_schedule: quarterly  # prevent too frequent PRs<|MERGE_RESOLUTION|>--- conflicted
+++ resolved
@@ -1,10 +1,6 @@
 repos:
 -   repo: https://github.com/pre-commit/pre-commit-hooks
-<<<<<<< HEAD
     rev: v4.1.0  # DO NOT UPDATE: last version to be compatible with Python 3.6
-=======
-    rev: v4.1.0
->>>>>>> 23071d5b
     hooks:
     -   id: check-added-large-files
     -   id: check-case-conflict
